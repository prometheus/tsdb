// Copyright 2017 The Prometheus Authors

// Licensed under the Apache License, Version 2.0 (the "License");
// you may not use this file except in compliance with the License.
// You may obtain a copy of the License at
//
// http://www.apache.org/licenses/LICENSE-2.0
//
// Unless required by applicable law or agreed to in writing, software
// distributed under the License is distributed on an "AS IS" BASIS,
// WITHOUT WARRANTIES OR CONDITIONS OF ANY KIND, either express or implied.
// See the License for the specific language governing permissions and
// limitations under the License.

package tsdb

import (
	"encoding/json"
	"io/ioutil"
	"os"
	"path/filepath"
	"sync"

	"github.com/oklog/ulid"
	"github.com/pkg/errors"
	"github.com/prometheus/tsdb/chunkenc"
	"github.com/prometheus/tsdb/chunks"
	"github.com/prometheus/tsdb/index"
	"github.com/prometheus/tsdb/labels"
)

// IndexWriter serializes the index for a block of series data.
// The methods must be called in the order they are specified in.
type IndexWriter interface {
	// AddSymbols registers all string symbols that are encountered in series
	// and other indices.
	AddSymbols(sym map[string]struct{}) error

	// AddSeries populates the index writer with a series and its offsets
	// of chunks that the index can reference.
	// Implementations may require series to be insert in increasing order by
	// their labels.
	// The reference numbers are used to resolve entries in postings lists that
	// are added later.
	AddSeries(ref uint64, l labels.Labels, chunks ...chunks.Meta) error

	// WriteLabelIndex serializes an index from label names to values.
	// The passed in values chained tuples of strings of the length of names.
	WriteLabelIndex(names []string, values []string) error

	// WritePostings writes a postings list for a single label pair.
	// The Postings here contain refs to the series that were added.
	WritePostings(name, value string, it index.Postings) error

	// Close writes any finalization and closes the resources associated with
	// the underlying writer.
	Close() error
}

// IndexReader provides reading access of serialized index data.
type IndexReader interface {
	// Symbols returns a set of string symbols that may occur in series' labels
	// and indices.
	Symbols() (map[string]struct{}, error)

	// LabelValues returns the possible label values.
	LabelValues(names ...string) (index.StringTuples, error)

	// Postings returns the postings list iterator for the label pair.
	// The Postings here contain the offsets to the series inside the index.
	// Found IDs are not strictly required to point to a valid Series, e.g. during
	// background garbage collections.
	Postings(name, value string) (index.Postings, error)

	// SortedPostings returns a postings list that is reordered to be sorted
	// by the label set of the underlying series.
	SortedPostings(index.Postings) index.Postings

	// Series populates the given labels and chunk metas for the series identified
	// by the reference.
	// Returns ErrNotFound if the ref does not resolve to a known series.
	Series(ref uint64, lset *labels.Labels, chks *[]chunks.Meta) error

	// LabelIndices returns a list of string tuples for which a label value index exists.
	LabelIndices() ([][]string, error)

	// Close releases the underlying resources of the reader.
	Close() error
}

type IndexExtra interface {
	IndexReader
	// LabelValues returns all labels names for this index
	LabelNames() []string
}

// StringTuples provides access to a sorted list of string tuples.
type StringTuples interface {
	// Total number of tuples in the list.
	Len() int
	// At returns the tuple at position i.
	At(i int) ([]string, error)
}

// ChunkWriter serializes a time block of chunked series data.
type ChunkWriter interface {
	// WriteChunks writes several chunks. The Chunk field of the ChunkMetas
	// must be populated.
	// After returning successfully, the Ref fields in the ChunkMetas
	// are set and can be used to retrieve the chunks from the written data.
	WriteChunks(chunks ...chunks.Meta) error

	// Close writes any required finalization and closes the resources
	// associated with the underlying writer.
	Close() error
}

// ChunkReader provides reading access of serialized time series data.
type ChunkReader interface {
	// Chunk returns the series data chunk with the given reference.
	Chunk(ref uint64) (chunkenc.Chunk, error)

	// Close releases all underlying resources of the reader.
	Close() error
}

// BlockReader provides reading access to a data block.
type BlockReader interface {
	// Index returns an IndexReader over the block's data.
	Index() (IndexReader, error)

	// Chunks returns a ChunkReader over the block's data.
	Chunks() (ChunkReader, error)

	// Tombstones returns a TombstoneReader over the block's deleted data.
	Tombstones() (TombstoneReader, error)
}

// Appendable defines an entity to which data can be appended.
type Appendable interface {
	// Appender returns a new Appender against an underlying store.
	Appender() Appender
}

// BlockMeta provides meta information about a block.
type BlockMeta struct {
	// Unique identifier for the block and its contents. Changes on compaction.
	ULID ulid.ULID `json:"ulid"`

	// MinTime and MaxTime specify the time range all samples
	// in the block are in.
	MinTime int64 `json:"minTime"`
	MaxTime int64 `json:"maxTime"`

	// Stats about the contents of the block.
	Stats BlockStats `json:"stats,omitempty"`

	// Information on compactions the block was created from.
	Compaction BlockMetaCompaction `json:"compaction"`

	// Version of the index format.
	Version int `json:"version"`
}

// BlockStats contains stats about contents of a block.
type BlockStats struct {
	NumSamples    uint64 `json:"numSamples,omitempty"`
	NumSeries     uint64 `json:"numSeries,omitempty"`
	NumChunks     uint64 `json:"numChunks,omitempty"`
	NumTombstones uint64 `json:"numTombstones,omitempty"`
}

// BlockMetaCompaction holds information about compactions a block went through.
type BlockMetaCompaction struct {
	// Maximum number of compaction cycles any source block has
	// gone through.
	Level int `json:"level"`
	// ULIDs of all source head blocks that went into the block.
	Sources []ulid.ULID `json:"sources,omitempty"`
	Failed  bool        `json:"failed,omitempty"`
}

const (
	flagNone = 0
	flagStd  = 1
)

const indexFilename = "index"
const metaFilename = "meta.json"

func chunkDir(dir string) string { return filepath.Join(dir, "chunks") }
func walDir(dir string) string   { return filepath.Join(dir, "wal") }

func readMetaFile(dir string) (*BlockMeta, error) {
	b, err := ioutil.ReadFile(filepath.Join(dir, metaFilename))
	if err != nil {
		return nil, err
	}
	var m BlockMeta

	if err := json.Unmarshal(b, &m); err != nil {
		return nil, err
	}
	if m.Version != 1 {
		return nil, errors.Errorf("unexpected meta file version %d", m.Version)
	}

	return &m, nil
}

func writeMetaFile(dir string, meta *BlockMeta) error {
	meta.Version = 1

	// Make any changes to the file appear atomic.
	path := filepath.Join(dir, metaFilename)
	tmp := path + ".tmp"

	f, err := os.Create(tmp)
	if err != nil {
		return err
	}

	enc := json.NewEncoder(f)
	enc.SetIndent("", "\t")

	var merr MultiError

	if merr.Add(enc.Encode(meta)); merr.Err() != nil {
		merr.Add(f.Close())
		return merr.Err()
	}
	if err := f.Close(); err != nil {
		return err
	}
	return renameFile(tmp, path)
}

// Block represents a directory of time series data covering a continuous time range.
type Block struct {
	mtx            sync.RWMutex
	closing        bool
	pendingReaders sync.WaitGroup

	dir  string
	meta BlockMeta

	chunkr     ChunkReader
	indexr     IndexExtra
	tombstones TombstoneReader
}

// OpenBlock opens the block in the directory. It can be passed a chunk pool, which is used
// to instantiate chunk structs.
func OpenBlock(dir string, pool chunkenc.Pool) (*Block, error) {
	meta, err := readMetaFile(dir)
	if err != nil {
		return nil, err
	}

	cr, err := chunks.NewDirReader(chunkDir(dir), pool)
	if err != nil {
		return nil, err
	}
	ir, err := index.NewFileReader(filepath.Join(dir, "index"))
	if err != nil {
		return nil, err
	}

	tr, err := readTombstones(dir)
	if err != nil {
		return nil, err
	}

	pb := &Block{
		dir:        dir,
		meta:       *meta,
		chunkr:     cr,
		indexr:     ir,
		tombstones: tr,
	}
	return pb, nil
}

// Close closes the on-disk block. It blocks as long as there are readers reading from the block.
func (pb *Block) Close() error {
	pb.mtx.Lock()
	pb.closing = true
	pb.mtx.Unlock()

	pb.pendingReaders.Wait()

	var merr MultiError

	merr.Add(pb.chunkr.Close())
	merr.Add(pb.indexr.Close())
	merr.Add(pb.tombstones.Close())

	return merr.Err()
}

func (pb *Block) String() string {
	return pb.meta.ULID.String()
}

// Dir returns the directory of the block.
func (pb *Block) Dir() string { return pb.dir }

// Meta returns meta information about the block.
func (pb *Block) Meta() BlockMeta { return pb.meta }

// ErrClosing is returned when a block is in the process of being closed.
var ErrClosing = errors.New("block is closing")

func (pb *Block) startRead() error {
	pb.mtx.RLock()
	defer pb.mtx.RUnlock()

	if pb.closing {
		return ErrClosing
	}
	pb.pendingReaders.Add(1)
	return nil
}

// Index returns a new IndexReader against the block data.
func (pb *Block) Index() (IndexReader, error) {
	if err := pb.startRead(); err != nil {
		return nil, err
	}
	return blockIndexReader{ir: pb.indexr, b: pb}, nil
}

// Chunks returns a new ChunkReader against the block data.
func (pb *Block) Chunks() (ChunkReader, error) {
	if err := pb.startRead(); err != nil {
		return nil, err
	}
	return blockChunkReader{ChunkReader: pb.chunkr, b: pb}, nil
}

// Tombstones returns a new TombstoneReader against the block data.
func (pb *Block) Tombstones() (TombstoneReader, error) {
	if err := pb.startRead(); err != nil {
		return nil, err
	}
	return blockTombstoneReader{TombstoneReader: pb.tombstones, b: pb}, nil
}

func (pb *Block) setCompactionFailed() error {
	pb.meta.Compaction.Failed = true
	return writeMetaFile(pb.dir, &pb.meta)
}

type blockIndexReader struct {
	ir IndexReader
	b  *Block
}

func (r blockIndexReader) Symbols() (map[string]struct{}, error) {
	s, err := r.ir.Symbols()
	return s, errors.Wrapf(err, "block: %s", r.b.Meta().ULID)
}

func (r blockIndexReader) LabelValues(names ...string) (index.StringTuples, error) {
	st, err := r.ir.LabelValues(names...)
	return st, errors.Wrapf(err, "block: %s", r.b.Meta().ULID)
}

func (r blockIndexReader) Postings(name, value string) (index.Postings, error) {
	p, err := r.ir.Postings(name, value)
	return p, errors.Wrapf(err, "block: %s", r.b.Meta().ULID)
}

func (r blockIndexReader) SortedPostings(p index.Postings) index.Postings {
	return r.ir.SortedPostings(p)
}

func (r blockIndexReader) Series(ref uint64, lset *labels.Labels, chks *[]chunks.Meta) error {
	return errors.Wrapf(
		r.ir.Series(ref, lset, chks),
		"block: %s",
		r.b.Meta().ULID,
	)
}

func (r blockIndexReader) LabelIndices() ([][]string, error) {
	ss, err := r.ir.LabelIndices()
	return ss, errors.Wrapf(err, "block: %s", r.b.Meta().ULID)
}

func (r blockIndexReader) Close() error {
	r.b.pendingReaders.Done()
	return nil
}

type blockTombstoneReader struct {
	TombstoneReader
	b *Block
}

func (r blockTombstoneReader) Close() error {
	r.b.pendingReaders.Done()
	return nil
}

type blockChunkReader struct {
	ChunkReader
	b *Block
}

func (r blockChunkReader) Close() error {
	r.b.pendingReaders.Done()
	return nil
}

// Delete matching series between mint and maxt in the block.
func (pb *Block) Delete(mint, maxt int64, ms ...labels.Matcher) error {
	pb.mtx.Lock()
	defer pb.mtx.Unlock()

	if pb.closing {
		return ErrClosing
	}

	p, err := PostingsForMatchers(pb.indexr, ms...)
	if err != nil {
		return errors.Wrap(err, "select series")
	}

	ir := pb.indexr

	// Choose only valid postings which have chunks in the time-range.
	stones := memTombstones{}

	var lset labels.Labels
	var chks []chunks.Meta

Outer:
	for p.Next() {
		err := ir.Series(p.At(), &lset, &chks)
		if err != nil {
			return err
		}

		for _, chk := range chks {
			if intervalOverlap(mint, maxt, chk.MinTime, chk.MaxTime) {
				// Delete only until the current values and not beyond.
				tmin, tmax := clampInterval(mint, maxt, chks[0].MinTime, chks[len(chks)-1].MaxTime)
				stones[p.At()] = Intervals{{tmin, tmax}}
				continue Outer
			}
		}
	}

	if p.Err() != nil {
		return p.Err()
	}

	err = pb.tombstones.Iter(func(id uint64, ivs Intervals) error {
		for _, iv := range ivs {
			stones.add(id, iv)
			pb.meta.Stats.NumTombstones++
		}
		return nil
	})
	if err != nil {
		return err
	}
	pb.tombstones = stones

	if err := writeTombstoneFile(pb.dir, pb.tombstones); err != nil {
		return err
	}
	return writeMetaFile(pb.dir, &pb.meta)
}

// CleanTombstones will remove the tombstones and rewrite the block (only if there are any tombstones).
// If there was a rewrite, then it returns the ULID of the new block written, else nil.
func (pb *Block) CleanTombstones(dest string, c Compactor) (*ulid.ULID, error) {
	numStones := 0

	pb.tombstones.Iter(func(id uint64, ivs Intervals) error {
<<<<<<< HEAD
		for range ivs {
			numStones++
		}
=======
		numStones += len(ivs)
>>>>>>> c848349f

		return nil
	})

	if numStones == 0 {
		return nil, nil
	}

	uid, err := c.Write(dest, pb, pb.meta.MinTime, pb.meta.MaxTime)
	if err != nil {
		return nil, err
	}

	return &uid, nil
}

// Snapshot creates snapshot of the block into dir.
func (pb *Block) Snapshot(dir string) error {
	blockDir := filepath.Join(dir, pb.meta.ULID.String())
	if err := os.MkdirAll(blockDir, 0777); err != nil {
		return errors.Wrap(err, "create snapshot block dir")
	}

	chunksDir := chunkDir(blockDir)
	if err := os.MkdirAll(chunksDir, 0777); err != nil {
		return errors.Wrap(err, "create snapshot chunk dir")
	}

	// Hardlink meta, index and tombstones
	for _, fname := range []string{
		metaFilename,
		indexFilename,
		tombstoneFilename,
	} {
		if err := os.Link(filepath.Join(pb.dir, fname), filepath.Join(blockDir, fname)); err != nil {
			return errors.Wrapf(err, "create snapshot %s", fname)
		}
	}

	// Hardlink the chunks
	curChunkDir := chunkDir(pb.dir)
	files, err := ioutil.ReadDir(curChunkDir)
	if err != nil {
		return errors.Wrap(err, "ReadDir the current chunk dir")
	}

	for _, f := range files {
		err := os.Link(filepath.Join(curChunkDir, f.Name()), filepath.Join(chunksDir, f.Name()))
		if err != nil {
			return errors.Wrap(err, "hardlink a chunk")
		}
	}

	return nil
}

func clampInterval(a, b, mint, maxt int64) (int64, int64) {
	if a < mint {
		a = mint
	}
	if b > maxt {
		b = maxt
	}
	return a, b
}<|MERGE_RESOLUTION|>--- conflicted
+++ resolved
@@ -480,13 +480,7 @@
 	numStones := 0
 
 	pb.tombstones.Iter(func(id uint64, ivs Intervals) error {
-<<<<<<< HEAD
-		for range ivs {
-			numStones++
-		}
-=======
-		numStones += len(ivs)
->>>>>>> c848349f
+	  numStones += len(ivs)
 
 		return nil
 	})
