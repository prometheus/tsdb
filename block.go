--- conflicted
+++ resolved
@@ -140,19 +140,8 @@
 	// Tombstones returns a TombstoneReader over the block's deleted data.
 	Tombstones() (TombstoneReader, error)
 
-<<<<<<< HEAD
-	// MinTime returns the min time of the block.
-	MinTime() int64
-
-	// MaxTime returns the max time of the block.
-	MaxTime() int64
-
-	// NumSeries returns the total number of series in the block.
-	NumSeries() uint64
-=======
 	// Meta provides meta information about the block reader.
 	Meta() BlockMeta
->>>>>>> 6f9bbc72
 }
 
 // Appendable defines an entity to which data can be appended.
@@ -658,11 +647,6 @@
 	return pb.indexr.LabelNames()
 }
 
-// NumSeries returns number of series in the block.
-func (pb *Block) NumSeries() uint64 {
-	return pb.meta.Stats.NumSeries
-}
-
 func clampInterval(a, b, mint, maxt int64) (int64, int64) {
 	if a < mint {
 		a = mint
