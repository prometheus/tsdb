--- conflicted
+++ resolved
@@ -59,15 +59,9 @@
 
 	// Compact runs compaction against the provided directories. Must
 	// only be called concurrently with results of Plan().
-<<<<<<< HEAD
-	// Compaction resulting in an empty block are not written to the disk
-	// and marks all parents as deletable in its meta data.
-	Compact(dest string, dirs ...string) (ulid.ULID, error)
-=======
 	// Can optionally pass a list of already open blocks,
 	// to avoid having to reopen them.
 	Compact(dest string, dirs []string, open []*Block) (ulid.ULID, error)
->>>>>>> 7f00217d
 }
 
 // LeveledCompactor implements the Compactor interface.
@@ -372,13 +366,12 @@
 	meta := compactBlockMetas(uid, metas...)
 	err = c.write(dest, meta, blocks...)
 	if err == nil {
-<<<<<<< HEAD
-
 		if meta.Stats.NumSamples == 0 {
 			level.Info(c.logger).Log(
 				"msg", "compact blocks [resulted in empty block]",
 				"count", len(blocks),
 				"sources", fmt.Sprintf("%v", uids),
+				"duration", time.Since(start),
 			)
 			for _, b := range bs {
 				b.meta.Compaction.Deletable = true
@@ -393,20 +386,9 @@
 				"maxt", meta.MaxTime,
 				"ulid", meta.ULID,
 				"sources", fmt.Sprintf("%v", uids),
+				"duration", time.Since(start),
 			)
 		}
-
-=======
-		level.Info(c.logger).Log(
-			"msg", "compact blocks",
-			"count", len(blocks),
-			"mint", meta.MinTime,
-			"maxt", meta.MaxTime,
-			"ulid", meta.ULID,
-			"sources", fmt.Sprintf("%v", uids),
-			"duration", time.Since(start),
-		)
->>>>>>> 7f00217d
 		return uid, nil
 	}
 
