--- conflicted
+++ resolved
@@ -81,23 +81,14 @@
 }
 
 type compactorMetrics struct {
-<<<<<<< HEAD
 	ran               prometheus.Counter
+	populatingBlocks  prometheus.Gauge
 	failed            prometheus.Counter
 	overlappingBlocks prometheus.Counter
 	duration          prometheus.Histogram
 	chunkSize         prometheus.Histogram
 	chunkSamples      prometheus.Histogram
 	chunkRange        prometheus.Histogram
-=======
-	ran              prometheus.Counter
-	populatingBlocks prometheus.Gauge
-	failed           prometheus.Counter
-	duration         prometheus.Histogram
-	chunkSize        prometheus.Histogram
-	chunkSamples     prometheus.Histogram
-	chunkRange       prometheus.Histogram
->>>>>>> 9f28ffa6
 }
 
 func newCompactorMetrics(r prometheus.Registerer) *compactorMetrics {
@@ -163,6 +154,9 @@
 	if pool == nil {
 		pool = chunkenc.NewPool()
 	}
+	if l == nil {
+		l = log.NewNopLogger()
+	}
 	return &LeveledCompactor{
 		ranges:    ranges,
 		chunkPool: pool,
@@ -651,12 +645,8 @@
 
 // populateBlock fills the index and chunk writers with new data gathered as the union
 // of the provided blocks. It returns meta information for the new block.
-<<<<<<< HEAD
 // It expects sorted blocks input by mint.
-func (c *LeveledCompactor) populateBlock(blocks []BlockReader, meta *BlockMeta, indexw IndexWriter, chunkw ChunkWriter) error {
-=======
 func (c *LeveledCompactor) populateBlock(blocks []BlockReader, meta *BlockMeta, indexw IndexWriter, chunkw ChunkWriter) (err error) {
->>>>>>> 9f28ffa6
 	if len(blocks) == 0 {
 		return errors.New("cannot populate block from no readers")
 	}
@@ -665,7 +655,6 @@
 		set         ChunkSeriesSet
 		allSymbols  = make(map[string]struct{}, 1<<16)
 		closers     = []io.Closer{}
-		err         error
 		overlapping bool
 	)
 	defer func() {
@@ -679,7 +668,12 @@
 
 	globalMaxt := blocks[0].MaxTime()
 	for i, b := range blocks {
-<<<<<<< HEAD
+		select {
+		case <-c.ctx.Done():
+			return c.ctx.Err()
+		default:
+		}
+
 		if !overlapping {
 			if i > 0 && b.MinTime() < globalMaxt {
 				c.metrics.overlappingBlocks.Inc()
@@ -689,12 +683,6 @@
 			if b.MaxTime() > globalMaxt {
 				globalMaxt = b.MaxTime()
 			}
-=======
-		select {
-		case <-c.ctx.Done():
-			return c.ctx.Err()
-		default:
->>>>>>> 9f28ffa6
 		}
 
 		indexr, err := b.Index()
