// Copyright 2017 The Prometheus Authors
// Licensed under the Apache License, Version 2.0 (the "License");
// you may not use this file except in compliance with the License.
// You may obtain a copy of the License at
//
// http://www.apache.org/licenses/LICENSE-2.0
//
// Unless required by applicable law or agreed to in writing, software
// distributed under the License is distributed on an "AS IS" BASIS,
// WITHOUT WARRANTIES OR CONDITIONS OF ANY KIND, either express or implied.
// See the License for the specific language governing permissions and
// limitations under the License.

package tsdb

import (
	"context"
	"fmt"
	"io"
	"math"
	"math/rand"
	"os"
	"path/filepath"
	"sort"
	"time"

	"github.com/go-kit/kit/log"
	"github.com/go-kit/kit/log/level"
	"github.com/oklog/ulid"
	"github.com/pkg/errors"
	"github.com/prometheus/client_golang/prometheus"
	"github.com/prometheus/tsdb/chunkenc"
	"github.com/prometheus/tsdb/chunks"
	tsdb_errors "github.com/prometheus/tsdb/errors"
	"github.com/prometheus/tsdb/fileutil"
	"github.com/prometheus/tsdb/index"
	"github.com/prometheus/tsdb/labels"
)

// ExponentialBlockRanges returns the time ranges based on the stepSize.
func ExponentialBlockRanges(minSize int64, steps, stepSize int) []int64 {
	ranges := make([]int64, 0, steps)
	curRange := minSize
	for i := 0; i < steps; i++ {
		ranges = append(ranges, curRange)
		curRange = curRange * int64(stepSize)
	}

	return ranges
}

// Compactor provides compaction against an underlying storage
// of time series data.
type Compactor interface {
	// Plan returns a set of directories that can be compacted concurrently.
	// The directories can be overlapping.
	// Results returned when compactions are in progress are undefined.
	Plan(dir string) ([]string, error)

	// Write persists a Block into a directory.
	// No Block is written when resulting Block has 0 samples, and returns empty ulid.ULID{}.
	Write(dest string, b BlockReader, mint, maxt int64, parent *BlockMeta) (ulid.ULID, error)

	// Compact runs compaction against the provided directories. Must
	// only be called concurrently with results of Plan().
	// Can optionally pass a list of already open blocks,
	// to avoid having to reopen them.
	// When resulting Block has 0 samples
	//  * No block is written.
	//  * The source dirs are marked Deletable.
	//  * Returns empty ulid.ULID{}.
	Compact(dest string, dirs []string, open []*Block) (ulid.ULID, error)
}

// LeveledCompactor implements the Compactor interface.
type LeveledCompactor struct {
	metrics   *compactorMetrics
	logger    log.Logger
	ranges    []int64
	chunkPool chunkenc.Pool
	ctx       context.Context
}

type compactorMetrics struct {
	ran               prometheus.Counter
	populatingBlocks  prometheus.Gauge
	failed            prometheus.Counter
	overlappingBlocks prometheus.Counter
	duration          prometheus.Histogram
	chunkSize         prometheus.Histogram
	chunkSamples      prometheus.Histogram
	chunkRange        prometheus.Histogram
}

func newCompactorMetrics(r prometheus.Registerer) *compactorMetrics {
	m := &compactorMetrics{}

	m.ran = prometheus.NewCounter(prometheus.CounterOpts{
		Name: "prometheus_tsdb_compactions_total",
		Help: "Total number of compactions that were executed for the partition.",
	})
	m.populatingBlocks = prometheus.NewGauge(prometheus.GaugeOpts{
		Name: "prometheus_tsdb_compaction_populating_block",
		Help: "Set to 1 when a block is currently being written to the disk.",
	})
	m.failed = prometheus.NewCounter(prometheus.CounterOpts{
		Name: "prometheus_tsdb_compactions_failed_total",
		Help: "Total number of compactions that failed for the partition.",
	})
	m.overlappingBlocks = prometheus.NewCounter(prometheus.CounterOpts{
		Name: "prometheus_tsdb_vertical_compactions_total",
		Help: "Total number of compactions done on overlapping blocks.",
	})
	m.duration = prometheus.NewHistogram(prometheus.HistogramOpts{
		Name:    "prometheus_tsdb_compaction_duration_seconds",
		Help:    "Duration of compaction runs",
		Buckets: prometheus.ExponentialBuckets(1, 2, 10),
	})
	m.chunkSize = prometheus.NewHistogram(prometheus.HistogramOpts{
		Name:    "prometheus_tsdb_compaction_chunk_size_bytes",
		Help:    "Final size of chunks on their first compaction",
		Buckets: prometheus.ExponentialBuckets(32, 1.5, 12),
	})
	m.chunkSamples = prometheus.NewHistogram(prometheus.HistogramOpts{
		Name:    "prometheus_tsdb_compaction_chunk_samples",
		Help:    "Final number of samples on their first compaction",
		Buckets: prometheus.ExponentialBuckets(4, 1.5, 12),
	})
	m.chunkRange = prometheus.NewHistogram(prometheus.HistogramOpts{
		Name:    "prometheus_tsdb_compaction_chunk_range_seconds",
		Help:    "Final time range of chunks on their first compaction",
		Buckets: prometheus.ExponentialBuckets(100, 4, 10),
	})

	if r != nil {
		r.MustRegister(
			m.ran,
			m.populatingBlocks,
			m.failed,
			m.overlappingBlocks,
			m.duration,
			m.chunkRange,
			m.chunkSamples,
			m.chunkSize,
		)
	}
	return m
}

// NewLeveledCompactor returns a LeveledCompactor.
func NewLeveledCompactor(ctx context.Context, r prometheus.Registerer, l log.Logger, ranges []int64, pool chunkenc.Pool) (*LeveledCompactor, error) {
	if len(ranges) == 0 {
		return nil, errors.Errorf("at least one range must be provided")
	}
	if pool == nil {
		pool = chunkenc.NewPool()
	}
	if l == nil {
		l = log.NewNopLogger()
	}
	return &LeveledCompactor{
		ranges:    ranges,
		chunkPool: pool,
		logger:    l,
		metrics:   newCompactorMetrics(r),
		ctx:       ctx,
	}, nil
}

type dirMeta struct {
	dir  string
	meta *BlockMeta
}

// Plan returns a list of compactable blocks in the provided directory.
func (c *LeveledCompactor) Plan(dir string) ([]string, error) {
	dirs, err := blockDirs(dir)
	if err != nil {
		return nil, err
	}
	if len(dirs) < 1 {
		return nil, nil
	}

	var dms []dirMeta
	for _, dir := range dirs {
		meta, err := readMetaFile(dir)
		if err != nil {
			return nil, err
		}
		dms = append(dms, dirMeta{dir, meta})
	}
	return c.plan(dms)
}

func (c *LeveledCompactor) plan(dms []dirMeta) ([]string, error) {
	sort.Slice(dms, func(i, j int) bool {
		return dms[i].meta.MinTime < dms[j].meta.MinTime
	})

	res := c.selectOverlappingDirs(dms)
	if len(res) > 0 {
		return res, nil
	}
	// No overlapping blocks, do compaction the usual way.
	// We do not include a recently created block with max(minTime), so the block which was just created from WAL.
	// This gives users a window of a full block size to piece-wise backup new data without having to care about data overlap.
	dms = dms[:len(dms)-1]

	for _, dm := range c.selectDirs(dms) {
		res = append(res, dm.dir)
	}
	if len(res) > 0 {
		return res, nil
	}

	// Compact any blocks with big enough time range that have >5% tombstones.
	for i := len(dms) - 1; i >= 0; i-- {
		meta := dms[i].meta
		if meta.MaxTime-meta.MinTime < c.ranges[len(c.ranges)/2] {
			break
		}
		if float64(meta.Stats.NumTombstones)/float64(meta.Stats.NumSeries+1) > 0.05 {
			return []string{dms[i].dir}, nil
		}
	}

	return nil, nil
}

// selectDirs returns the dir metas that should be compacted into a single new block.
// If only a single block range is configured, the result is always nil.
func (c *LeveledCompactor) selectDirs(ds []dirMeta) []dirMeta {
	if len(c.ranges) < 2 || len(ds) < 1 {
		return nil
	}

	highTime := ds[len(ds)-1].meta.MinTime

	for _, iv := range c.ranges[1:] {
		parts := splitByRange(ds, iv)
		if len(parts) == 0 {
			continue
		}

	Outer:
		for _, p := range parts {
			// Do not select the range if it has a block whose compaction failed.
			for _, dm := range p {
				if dm.meta.Compaction.Failed {
					continue Outer
				}
			}

			mint := p[0].meta.MinTime
			maxt := p[len(p)-1].meta.MaxTime
			// Pick the range of blocks if it spans the full range (potentially with gaps)
			// or is before the most recent block.
			// This ensures we don't compact blocks prematurely when another one of the same
			// size still fits in the range.
			if (maxt-mint == iv || maxt <= highTime) && len(p) > 1 {
				return p
			}
		}
	}

	return nil
}

// selectOverlappingDirs returns all dirs with overlapping time ranges.
// It expects sorted input by mint and returns the overlapping dirs in the same order as received.
func (c *LeveledCompactor) selectOverlappingDirs(ds []dirMeta) []string {
	if len(ds) < 2 {
		return nil
	}
	var overlappingDirs []string
	globalMaxt := ds[0].meta.MaxTime
	for i, d := range ds[1:] {
		if d.meta.MinTime < globalMaxt {
			if len(overlappingDirs) == 0 { // When it is the first overlap, need to add the last one as well.
				overlappingDirs = append(overlappingDirs, ds[i].dir)
			}
			overlappingDirs = append(overlappingDirs, d.dir)
		} else if len(overlappingDirs) > 0 {
			break
		}
		if d.meta.MaxTime > globalMaxt {
			globalMaxt = d.meta.MaxTime
		}
	}
	return overlappingDirs
}

// splitByRange splits the directories by the time range. The range sequence starts at 0.
//
// For example, if we have blocks [0-10, 10-20, 50-60, 90-100] and the split range tr is 30
// it returns [0-10, 10-20], [50-60], [90-100].
func splitByRange(ds []dirMeta, tr int64) [][]dirMeta {
	var splitDirs [][]dirMeta

	for i := 0; i < len(ds); {
		var (
			group []dirMeta
			t0    int64
			m     = ds[i].meta
		)
		// Compute start of aligned time range of size tr closest to the current block's start.
		if m.MinTime >= 0 {
			t0 = tr * (m.MinTime / tr)
		} else {
			t0 = tr * ((m.MinTime - tr + 1) / tr)
		}
		// Skip blocks that don't fall into the range. This can happen via mis-alignment or
		// by being the multiple of the intended range.
		if m.MaxTime > t0+tr {
			i++
			continue
		}

		// Add all dirs to the current group that are within [t0, t0+tr].
		for ; i < len(ds); i++ {
			// Either the block falls into the next range or doesn't fit at all (checked above).
			if ds[i].meta.MaxTime > t0+tr {
				break
			}
			group = append(group, ds[i])
		}

		if len(group) > 0 {
			splitDirs = append(splitDirs, group)
		}
	}

	return splitDirs
}

func compactBlockMetas(uid ulid.ULID, blocks ...*BlockMeta) *BlockMeta {
	res := &BlockMeta{
		ULID:    uid,
		MinTime: blocks[0].MinTime,
	}

	sources := map[ulid.ULID]struct{}{}
	// For overlapping blocks, the Maxt can be
	// in any block so we track it globally.
	maxt := int64(math.MinInt64)

	for _, b := range blocks {
		if b.MaxTime > maxt {
			maxt = b.MaxTime
		}
		if b.Compaction.Level > res.Compaction.Level {
			res.Compaction.Level = b.Compaction.Level
		}
		for _, s := range b.Compaction.Sources {
			sources[s] = struct{}{}
		}
		res.Compaction.Parents = append(res.Compaction.Parents, BlockDesc{
			ULID:    b.ULID,
			MinTime: b.MinTime,
			MaxTime: b.MaxTime,
		})
	}
	res.Compaction.Level++

	for s := range sources {
		res.Compaction.Sources = append(res.Compaction.Sources, s)
	}
	sort.Slice(res.Compaction.Sources, func(i, j int) bool {
		return res.Compaction.Sources[i].Compare(res.Compaction.Sources[j]) < 0
	})

	res.MaxTime = maxt
	return res
}

// Compact creates a new block in the compactor's directory from the blocks in the
// provided directories.
func (c *LeveledCompactor) Compact(dest string, dirs []string, open []*Block) (uid ulid.ULID, err error) {
	var (
		blocks []BlockReader
		bs     []*Block
		metas  []*BlockMeta
		uids   []string
	)
	start := time.Now()

	for _, d := range dirs {
		meta, err := readMetaFile(d)
		if err != nil {
			return uid, err
		}

		var b *Block

		// Use already open blocks if we can, to avoid
		// having the index data in memory twice.
		for _, o := range open {
			if meta.ULID == o.Meta().ULID {
				b = o
				break
			}
		}

		if b == nil {
			var err error
			b, err = OpenBlock(c.logger, d, c.chunkPool)
			if err != nil {
				return uid, err
			}
			defer b.Close()
		}

		metas = append(metas, meta)
		blocks = append(blocks, b)
		bs = append(bs, b)
		uids = append(uids, meta.ULID.String())
	}

	entropy := rand.New(rand.NewSource(time.Now().UnixNano()))
	uid = ulid.MustNew(ulid.Now(), entropy)

	meta := compactBlockMetas(uid, metas...)
	err = c.write(dest, meta, blocks...)
	if err == nil {
		if meta.Stats.NumSamples == 0 {
			for _, b := range bs {
				b.meta.Compaction.Deletable = true
				if err = writeMetaFile(c.logger, b.dir, &b.meta); err != nil {
					level.Error(c.logger).Log(
						"msg", "Failed to write 'Deletable' to meta file after compaction",
						"ulid", b.meta.ULID,
					)
				}
			}
			uid = ulid.ULID{}
			level.Info(c.logger).Log(
				"msg", "compact blocks resulted in empty block",
				"count", len(blocks),
				"sources", fmt.Sprintf("%v", uids),
				"duration", time.Since(start),
			)
		} else {
			level.Info(c.logger).Log(
				"msg", "compact blocks",
				"count", len(blocks),
				"mint", meta.MinTime,
				"maxt", meta.MaxTime,
				"ulid", meta.ULID,
				"sources", fmt.Sprintf("%v", uids),
				"duration", time.Since(start),
			)
		}
		return uid, nil
	}

	var merr tsdb_errors.MultiError
	merr.Add(err)
	if err != context.Canceled {
		for _, b := range bs {
			if err := b.setCompactionFailed(); err != nil {
				merr.Add(errors.Wrapf(err, "setting compaction failed for block: %s", b.Dir()))
			}
		}
	}

	return uid, merr
}

func (c *LeveledCompactor) Write(dest string, b BlockReader, mint, maxt int64, parent *BlockMeta) (ulid.ULID, error) {
	start := time.Now()

	entropy := rand.New(rand.NewSource(time.Now().UnixNano()))
	uid := ulid.MustNew(ulid.Now(), entropy)

	meta := &BlockMeta{
		ULID:    uid,
		MinTime: mint,
		MaxTime: maxt,
	}
	meta.Compaction.Level = 1
	meta.Compaction.Sources = []ulid.ULID{uid}

	if parent != nil {
		meta.Compaction.Parents = []BlockDesc{
			{ULID: parent.ULID, MinTime: parent.MinTime, MaxTime: parent.MaxTime},
		}
	}

	err := c.write(dest, meta, b)
	if err != nil {
		return uid, err
	}

	if meta.Stats.NumSamples == 0 {
		return ulid.ULID{}, nil
	}

	level.Info(c.logger).Log(
		"msg", "write block",
		"mint", meta.MinTime,
		"maxt", meta.MaxTime,
		"ulid", meta.ULID,
		"duration", time.Since(start),
	)
	return uid, nil
}

// instrumentedChunkWriter is used for level 1 compactions to record statistics
// about compacted chunks.
type instrumentedChunkWriter struct {
	ChunkWriter

	size    prometheus.Histogram
	samples prometheus.Histogram
	trange  prometheus.Histogram
}

func (w *instrumentedChunkWriter) WriteChunks(chunks ...chunks.Meta) error {
	for _, c := range chunks {
		w.size.Observe(float64(len(c.Chunk.Bytes())))
		w.samples.Observe(float64(c.Chunk.NumSamples()))
		w.trange.Observe(float64(c.MaxTime - c.MinTime))
	}
	return w.ChunkWriter.WriteChunks(chunks...)
}

// write creates a new block that is the union of the provided blocks into dir.
// It cleans up all files of the old blocks after completing successfully.
func (c *LeveledCompactor) write(dest string, meta *BlockMeta, blocks ...BlockReader) (err error) {
	dir := filepath.Join(dest, meta.ULID.String())
	tmp := dir + ".tmp"
	var closers []io.Closer
	defer func(t time.Time) {
		var merr tsdb_errors.MultiError
		merr.Add(err)
		merr.Add(closeAll(closers))
		err = merr.Err()

		// RemoveAll returns no error when tmp doesn't exist so it is safe to always run it.
		if err := os.RemoveAll(tmp); err != nil {
			level.Error(c.logger).Log("msg", "removed tmp folder after failed compaction", "err", err.Error())
		}
		if err != nil {
			c.metrics.failed.Inc()
		}
		c.metrics.ran.Inc()
		c.metrics.duration.Observe(time.Since(t).Seconds())
	}(time.Now())

	if err = os.RemoveAll(tmp); err != nil {
		return err
	}

	if err = os.MkdirAll(tmp, 0777); err != nil {
		return err
	}

	// Populate chunk and index files into temporary directory with
	// data of all blocks.
	var chunkw ChunkWriter

	chunkw, err = chunks.NewWriter(chunkDir(tmp))
	if err != nil {
		return errors.Wrap(err, "open chunk writer")
	}
	closers = append(closers, chunkw)
	// Record written chunk sizes on level 1 compactions.
	if meta.Compaction.Level == 1 {
		chunkw = &instrumentedChunkWriter{
			ChunkWriter: chunkw,
			size:        c.metrics.chunkSize,
			samples:     c.metrics.chunkSamples,
			trange:      c.metrics.chunkRange,
		}
	}

	indexw, err := index.NewWriter(filepath.Join(tmp, indexFilename))
	if err != nil {
		return errors.Wrap(err, "open index writer")
	}
	closers = append(closers, indexw)

	if err := c.populateBlock(blocks, meta, indexw, chunkw); err != nil {
		return errors.Wrap(err, "write compaction")
	}

	select {
	case <-c.ctx.Done():
		return c.ctx.Err()
	default:
	}

	// We are explicitly closing them here to check for error even
	// though these are covered under defer. This is because in Windows,
	// you cannot delete these unless they are closed and the defer is to
	// make sure they are closed if the function exits due to an error above.
	var merr tsdb_errors.MultiError
	for _, w := range closers {
		merr.Add(w.Close())
	}
	closers = closers[:0] // Avoid closing the writers twice in the defer.
	if merr.Err() != nil {
		return merr.Err()
	}

	// Populated block is empty, so exit early.
	if meta.Stats.NumSamples == 0 {
		return nil
	}

	if err = writeMetaFile(c.logger, tmp, meta); err != nil {
		return errors.Wrap(err, "write merged meta")
	}

	// Create an empty tombstones file.
	if err := writeTombstoneFile(c.logger, tmp, newMemTombstones()); err != nil {
		return errors.Wrap(err, "write new tombstones file")
	}

	df, err := fileutil.OpenDir(tmp)
	if err != nil {
		return errors.Wrap(err, "open temporary block dir")
	}
	defer func() {
		if df != nil {
			df.Close()
		}
	}()

	if err := df.Sync(); err != nil {
		return errors.Wrap(err, "sync temporary dir file")
	}

	// Close temp dir before rename block dir (for windows platform).
	if err = df.Close(); err != nil {
		return errors.Wrap(err, "close temporary dir")
	}
	df = nil

	// Block successfully written, make visible and remove old ones.
	if err := fileutil.Replace(tmp, dir); err != nil {
		return errors.Wrap(err, "rename block dir")
	}

	return nil
}

// populateBlock fills the index and chunk writers with new data gathered as the union
// of the provided blocks. It returns meta information for the new block.
// It expects sorted blocks input by mint.
func (c *LeveledCompactor) populateBlock(blocks []BlockReader, meta *BlockMeta, indexw IndexWriter, chunkw ChunkWriter) (err error) {
	if len(blocks) == 0 {
		return errors.New("cannot populate block from no readers")
	}

	var (
		set         ChunkSeriesSet
		allSymbols  = make(map[string]struct{}, 1<<16)
		closers     = []io.Closer{}
		overlapping bool
	)
	defer func() {
		var merr tsdb_errors.MultiError
		merr.Add(err)
		merr.Add(closeAll(closers))
		err = merr.Err()
		c.metrics.populatingBlocks.Set(0)
	}()
	c.metrics.populatingBlocks.Set(1)

	globalMaxt := blocks[0].MaxTime()
	for i, b := range blocks {
		select {
		case <-c.ctx.Done():
			return c.ctx.Err()
		default:
		}

		if !overlapping {
			if i > 0 && b.MinTime() < globalMaxt {
				c.metrics.overlappingBlocks.Inc()
				overlapping = true
				level.Warn(c.logger).Log("msg", "found overlapping blocks during compaction", "ulid", meta.ULID)
			}
			if b.MaxTime() > globalMaxt {
				globalMaxt = b.MaxTime()
			}
		}

		indexr, err := b.Index()
		if err != nil {
			return errors.Wrapf(err, "open index reader for block %s", b)
		}
		closers = append(closers, indexr)

		chunkr, err := b.Chunks()
		if err != nil {
			return errors.Wrapf(err, "open chunk reader for block %s", b)
		}
		closers = append(closers, chunkr)

		tombsr, err := b.Tombstones()
		if err != nil {
			return errors.Wrapf(err, "open tombstone reader for block %s", b)
		}
		closers = append(closers, tombsr)

		symbols, err := indexr.Symbols()
		if err != nil {
			return errors.Wrap(err, "read symbols")
		}
		for s := range symbols {
			allSymbols[s] = struct{}{}
		}

		all, err := indexr.Postings(index.AllPostingsKey())
		if err != nil {
			return err
		}
		all = indexr.SortedPostings(all)

		s := newCompactionSeriesSet(indexr, chunkr, tombsr, all)

		if i == 0 {
			set = s
			continue
		}
		set, err = newCompactionMerger(set, s)
		if err != nil {
			return err
		}
	}

	// We fully rebuild the postings list index from merged series.
	var (
		postings = index.NewMemPostings()
		values   = map[string]stringset{}
		i        = uint64(0)
	)

	if err := indexw.AddSymbols(allSymbols); err != nil {
		return errors.Wrap(err, "add symbols")
	}

	for set.Next() {
		select {
		case <-c.ctx.Done():
			return c.ctx.Err()
		default:
		}

		lset, chks, dranges := set.At() // The chunks here are not fully deleted.
		if overlapping {
			// If blocks are overlapping, it is possible to have unsorted chunks.
			sort.Slice(chks, func(i, j int) bool {
				return chks[i].MinTime < chks[j].MinTime
			})
		}

		// Skip the series with all deleted chunks.
		if len(chks) == 0 {
			continue
		}

		for i, chk := range chks {
			if chk.MinTime < meta.MinTime || chk.MaxTime > meta.MaxTime {
				return errors.Errorf("found chunk with minTime: %d maxTime: %d outside of compacted minTime: %d maxTime: %d",
					chk.MinTime, chk.MaxTime, meta.MinTime, meta.MaxTime)
			}

			if len(dranges) > 0 {
				// Re-encode the chunk to not have deleted values.
				if !chk.OverlapsClosedInterval(dranges[0].Mint, dranges[len(dranges)-1].Maxt) {
					continue
				}
				newChunk := chunkenc.NewXORChunk()
				app, err := newChunk.Appender()
				if err != nil {
					return err
				}

				it := &deletedIterator{it: chk.Chunk.Iterator(), intervals: dranges}
				for it.Next() {
					ts, v := it.At()
					app.Append(ts, v)
				}

				chks[i].Chunk = newChunk
			}
		}

		mergedChks := chks
		if overlapping {
			mergedChks, err = chunks.MergeOverlappingChunks(chks)
			if err != nil {
				return errors.Wrap(err, "merge overlapping chunks")
			}
		}
		if err := chunkw.WriteChunks(mergedChks...); err != nil {
			return errors.Wrap(err, "write chunks")
		}

		if err := indexw.AddSeries(i, lset, mergedChks...); err != nil {
			return errors.Wrap(err, "add series")
		}

		meta.Stats.NumChunks += uint64(len(mergedChks))
		meta.Stats.NumSeries++
		for _, chk := range mergedChks {
			meta.Stats.NumSamples += uint64(chk.Chunk.NumSamples())
		}

		for _, chk := range mergedChks {
			if err := c.chunkPool.Put(chk.Chunk); err != nil {
				return errors.Wrap(err, "put chunk")
			}
		}

		for _, l := range lset {
			valset, ok := values[l.Name]
			if !ok {
				valset = stringset{}
				values[l.Name] = valset
			}
			valset.set(l.Value)
		}
		postings.Add(i, lset)

		i++
	}
	if set.Err() != nil {
		return errors.Wrap(set.Err(), "iterate compaction set")
	}

	s := make([]string, 0, 256)
	for n, v := range values {
		s = s[:0]

		for x := range v {
			s = append(s, x)
		}
		if err := indexw.WriteLabelIndex([]string{n}, s); err != nil {
			return errors.Wrap(err, "write label index")
		}
	}

	for _, l := range postings.SortedKeys() {
		if err := indexw.WritePostings(l.Name, l.Value, postings.Get(l.Name, l.Value)); err != nil {
			return errors.Wrap(err, "write postings")
		}
	}
	return nil
}

type compactionSeriesSet struct {
	p          index.Postings
	index      IndexReader
	chunks     ChunkReader
	tombstones TombstoneReader

	l         labels.Labels
	c         []chunks.Meta
	intervals Intervals
	err       error
}

func newCompactionSeriesSet(i IndexReader, c ChunkReader, t TombstoneReader, p index.Postings) *compactionSeriesSet {
	return &compactionSeriesSet{
		index:      i,
		chunks:     c,
		tombstones: t,
		p:          p,
	}
}

func (c *compactionSeriesSet) Next() bool {
	if !c.p.Next() {
		return false
	}
	var err error

	c.intervals, err = c.tombstones.Get(c.p.At())
	if err != nil {
		c.err = errors.Wrap(err, "get tombstones")
		return false
	}

	if err = c.index.Series(c.p.At(), &c.l, &c.c); err != nil {
		c.err = errors.Wrapf(err, "get series %d", c.p.At())
		return false
	}

	// Remove completely deleted chunks.
	if len(c.intervals) > 0 {
		chks := make([]chunks.Meta, 0, len(c.c))
		for _, chk := range c.c {
			if !(Interval{chk.MinTime, chk.MaxTime}.isSubrange(c.intervals)) {
				chks = append(chks, chk)
			}
		}

		c.c = chks
	}

	for i := range c.c {
		chk := &c.c[i]

		chk.Chunk, err = c.chunks.Chunk(chk.Ref)
		if err != nil {
			c.err = errors.Wrapf(err, "chunk %d not found", chk.Ref)
			return false
		}
	}

	return true
}

func (c *compactionSeriesSet) Err() error {
	if c.err != nil {
		return c.err
	}
	return c.p.Err()
}

func (c *compactionSeriesSet) At() (labels.Labels, []chunks.Meta, Intervals) {
	return c.l, c.c, c.intervals
}

type compactionMerger struct {
	a, b ChunkSeriesSet

	aok, bok  bool
	l         labels.Labels
	c         []chunks.Meta
	intervals Intervals
}

func newCompactionMerger(a, b ChunkSeriesSet) (*compactionMerger, error) {
	c := &compactionMerger{
		a: a,
		b: b,
	}
	// Initialize first elements of both sets as Next() needs
	// one element look-ahead.
	c.aok = c.a.Next()
	c.bok = c.b.Next()

	return c, c.Err()
}

func (c *compactionMerger) compare() int {
	if !c.aok {
		return 1
	}
	if !c.bok {
		return -1
	}
	a, _, _ := c.a.At()
	b, _, _ := c.b.At()
	return labels.Compare(a, b)
}

func (c *compactionMerger) Next() bool {
	if !c.aok && !c.bok || c.Err() != nil {
		return false
	}
	// While advancing child iterators the memory used for labels and chunks
	// may be reused. When picking a series we have to store the result.
	var lset labels.Labels
	var chks []chunks.Meta

	d := c.compare()
	if d > 0 {
		lset, chks, c.intervals = c.b.At()
		c.l = append(c.l[:0], lset...)
		c.c = append(c.c[:0], chks...)

		c.bok = c.b.Next()
	} else if d < 0 {
		lset, chks, c.intervals = c.a.At()
		c.l = append(c.l[:0], lset...)
		c.c = append(c.c[:0], chks...)

		c.aok = c.a.Next()
	} else {
		// Both sets contain the current series. Chain them into a single one.
		l, ca, ra := c.a.At()
		_, cb, rb := c.b.At()

		for _, r := range rb {
			ra = ra.add(r)
		}

		c.l = append(c.l[:0], l...)
		c.c = append(append(c.c[:0], ca...), cb...)
		c.intervals = ra

		c.aok = c.a.Next()
		c.bok = c.b.Next()
	}

	return true
}

func (c *compactionMerger) Err() error {
	if c.a.Err() != nil {
		return c.a.Err()
	}
	return c.b.Err()
}

func (c *compactionMerger) At() (labels.Labels, []chunks.Meta, Intervals) {
	return c.l, c.c, c.intervals
<<<<<<< HEAD
}

func renameFile(from, to string) error {
	if err := os.RemoveAll(to); err != nil {
		return err
	}

	if err := os.Rename(from, to); err != nil {
		return err
	}

	// Directory was renamed; sync parent dir to persist rename.
	pdir, err := fileutil.OpenDir(filepath.Dir(to))
	if err != nil {
		return err
	}

	if err = pdir.Sync(); err != nil {
		pdir.Close()
		return err
	}
	return pdir.Close()
=======
>>>>>>> d48a5e2d
}<|MERGE_RESOLUTION|>--- conflicted
+++ resolved
@@ -1012,7 +1012,6 @@
 
 func (c *compactionMerger) At() (labels.Labels, []chunks.Meta, Intervals) {
 	return c.l, c.c, c.intervals
-<<<<<<< HEAD
 }
 
 func renameFile(from, to string) error {
@@ -1035,6 +1034,4 @@
 		return err
 	}
 	return pdir.Close()
-=======
->>>>>>> d48a5e2d
 }