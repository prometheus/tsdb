// Copyright 2017 The Prometheus Authors
// Licensed under the Apache License, Version 2.0 (the "License");
// you may not use this file except in compliance with the License.
// You may obtain a copy of the License at
//
// http://www.apache.org/licenses/LICENSE-2.0
//
// Unless required by applicable law or agreed to in writing, software
// distributed under the License is distributed on an "AS IS" BASIS,
// WITHOUT WARRANTIES OR CONDITIONS OF ANY KIND, either express or implied.
// See the License for the specific language governing permissions and
// limitations under the License.

package tsdb

import (
	"fmt"
	"io"
	"math/rand"
	"os"
	"path/filepath"
	"sort"
	"time"

	"github.com/go-kit/kit/log"
	"github.com/go-kit/kit/log/level"
	"github.com/oklog/ulid"
	"github.com/pkg/errors"
	"github.com/prometheus/client_golang/prometheus"
	"github.com/prometheus/tsdb/chunkenc"
	"github.com/prometheus/tsdb/chunks"
	"github.com/prometheus/tsdb/fileutil"
	"github.com/prometheus/tsdb/index"
	"github.com/prometheus/tsdb/labels"
)

// ExponentialBlockRanges returns the time ranges based on the stepSize.
func ExponentialBlockRanges(minSize int64, steps, stepSize int) []int64 {
	ranges := make([]int64, 0, steps)
	curRange := minSize
	for i := 0; i < steps; i++ {
		ranges = append(ranges, curRange)
		curRange = curRange * int64(stepSize)
	}

	return ranges
}

// Compactor provides compaction against an underlying storage
// of time series data.
type Compactor interface {
	// Plan returns a set of non-overlapping directories that can
	// be compacted concurrently.
	// Results returned when compactions are in progress are undefined.
	Plan(dir string) ([]string, error)

	// Write persists a Block into a directory.
	Write(dest string, b BlockReader, mint, maxt int64, parent *BlockMeta) (ulid.ULID, error)

	// Compact runs compaction against the provided directories. Must
	// only be called concurrently with results of Plan().
	Compact(dest string, dirs ...string) (ulid.ULID, error)
}

// LeveledCompactor implements the Compactor interface.
type LeveledCompactor struct {
	dir       string
	metrics   *compactorMetrics
	logger    log.Logger
	ranges    []int64
	chunkPool chunkenc.Pool
}

type compactorMetrics struct {
	ran               prometheus.Counter
	failed            prometheus.Counter
	overlappingBlocks prometheus.Counter
	duration          prometheus.Histogram
	chunkSize         prometheus.Histogram
	chunkSamples      prometheus.Histogram
	chunkRange        prometheus.Histogram
}

func newCompactorMetrics(r prometheus.Registerer) *compactorMetrics {
	m := &compactorMetrics{}

	m.ran = prometheus.NewCounter(prometheus.CounterOpts{
		Name: "prometheus_tsdb_compactions_total",
		Help: "Total number of compactions that were executed for the partition.",
	})
	m.failed = prometheus.NewCounter(prometheus.CounterOpts{
		Name: "prometheus_tsdb_compactions_failed_total",
		Help: "Total number of compactions that failed for the partition.",
	})
	m.overlappingBlocks = prometheus.NewCounter(prometheus.CounterOpts{
		Name: "prometheus_tsdb_compactions_overlapping_total",
		Help: "Total number of compactions done on overlapping blocks.",
	})
	m.duration = prometheus.NewHistogram(prometheus.HistogramOpts{
		Name:    "prometheus_tsdb_compaction_duration_seconds",
		Help:    "Duration of compaction runs",
		Buckets: prometheus.ExponentialBuckets(1, 2, 10),
	})
	m.chunkSize = prometheus.NewHistogram(prometheus.HistogramOpts{
		Name:    "prometheus_tsdb_compaction_chunk_size_bytes",
		Help:    "Final size of chunks on their first compaction",
		Buckets: prometheus.ExponentialBuckets(32, 1.5, 12),
	})
	m.chunkSamples = prometheus.NewHistogram(prometheus.HistogramOpts{
		Name:    "prometheus_tsdb_compaction_chunk_samples",
		Help:    "Final number of samples on their first compaction",
		Buckets: prometheus.ExponentialBuckets(4, 1.5, 12),
	})
	m.chunkRange = prometheus.NewHistogram(prometheus.HistogramOpts{
		Name:    "prometheus_tsdb_compaction_chunk_range_seconds",
		Help:    "Final time range of chunks on their first compaction",
		Buckets: prometheus.ExponentialBuckets(100, 4, 10),
	})

	if r != nil {
		r.MustRegister(
			m.ran,
			m.failed,
			m.overlappingBlocks,
			m.duration,
			m.chunkRange,
			m.chunkSamples,
			m.chunkSize,
		)
	}
	return m
}

// NewLeveledCompactor returns a LeveledCompactor.
func NewLeveledCompactor(r prometheus.Registerer, l log.Logger, ranges []int64, pool chunkenc.Pool) (*LeveledCompactor, error) {
	if len(ranges) == 0 {
		return nil, errors.Errorf("at least one range must be provided")
	}
	if pool == nil {
		pool = chunkenc.NewPool()
	}
	return &LeveledCompactor{
		ranges:    ranges,
		chunkPool: pool,
		logger:    l,
		metrics:   newCompactorMetrics(r),
	}, nil
}

type dirMeta struct {
	dir  string
	meta *BlockMeta
}

// Plan returns a list of compactable blocks in the provided directory.
func (c *LeveledCompactor) Plan(dir string) ([]string, error) {
	dirs, err := blockDirs(dir)
	if err != nil {
		return nil, err
	}
	if len(dirs) < 1 {
		return nil, nil
	}

	var dms []dirMeta
	for _, dir := range dirs {
		meta, err := readMetaFile(dir)
		if err != nil {
			return nil, err
		}
		dms = append(dms, dirMeta{dir, meta})
	}
	return c.plan(dms)
}

func (c *LeveledCompactor) plan(dms []dirMeta) ([]string, error) {
	sort.Slice(dms, func(i, j int) bool {
		return dms[i].meta.MinTime < dms[j].meta.MinTime
	})

	var res []string
	// Checking for overlapping blocks.
	for _, dm := range c.selectOverlappingDirs(dms) {
		res = append(res, dm.dir)
	}
	if len(res) > 0 {
		return res, nil
	}
	// No overlapping blocks, do compaction the usual way.

	// We do not include a recently created block with max(minTime), so the block which was just created from WAL.
	// This gives users a window of a full block size to piece-wise backup new data without having to care about data overlap.
	dms = dms[:len(dms)-1]

	for _, dm := range c.selectDirs(dms) {
		res = append(res, dm.dir)
	}
	if len(res) > 0 {
		return res, nil
	}

	// Compact any blocks that have >5% tombstones.
	for i := len(dms) - 1; i >= 0; i-- {
		meta := dms[i].meta
		if meta.MaxTime-meta.MinTime < c.ranges[len(c.ranges)/2] {
			break
		}

		if float64(meta.Stats.NumTombstones)/float64(meta.Stats.NumSeries+1) > 0.05 {
			return []string{dms[i].dir}, nil
		}
	}

	return nil, nil
}

// selectDirs returns the dir metas that should be compacted into a single new block.
// If only a single block range is configured, the result is always nil.
func (c *LeveledCompactor) selectDirs(ds []dirMeta) []dirMeta {
	if len(c.ranges) < 2 || len(ds) < 1 {
		return nil
	}

	highTime := ds[len(ds)-1].meta.MinTime

	for _, iv := range c.ranges[1:] {
		parts := splitByRange(ds, iv)
		if len(parts) == 0 {
			continue
		}

	Outer:
		for _, p := range parts {
			// Do not select the range if it has a block whose compaction failed.
			for _, dm := range p {
				if dm.meta.Compaction.Failed {
					continue Outer
				}
			}

			mint := p[0].meta.MinTime
			maxt := p[len(p)-1].meta.MaxTime
			// Pick the range of blocks if it spans the full range (potentially with gaps)
			// or is before the most recent block.
			// This ensures we don't compact blocks prematurely when another one of the same
			// size still fits in the range.
			if (maxt-mint == iv || maxt <= highTime) && len(p) > 1 {
				return p
			}
		}
	}

	return nil
}

// selectOverlappingDirs returns one set of dir metas of the blocks whose ranges are overlapping,
// that should be compacted into a single new block.
func (c *LeveledCompactor) selectOverlappingDirs(ds []dirMeta) []dirMeta {
	if len(ds) < 2 {
		return nil
	}
	startBlock, endBlock := -1, -1
	prevMaxTime := ds[0].meta.MaxTime
	for i, d := range ds[1:] {
		if d.meta.MinTime < prevMaxTime {
			if startBlock < 0 {
				startBlock = i
			}
			endBlock = i + 1
		} else if startBlock >= 0 {
			break
		}
		if d.meta.MaxTime > prevMaxTime {
			prevMaxTime = d.meta.MaxTime
		}
	}
	if startBlock < 0 {
		return nil
	}
	return ds[startBlock : endBlock+1]
}

// splitByRange splits the directories by the time range. The range sequence starts at 0.
//
// For example, if we have blocks [0-10, 10-20, 50-60, 90-100] and the split range tr is 30
// it returns [0-10, 10-20], [50-60], [90-100].
func splitByRange(ds []dirMeta, tr int64) [][]dirMeta {
	var splitDirs [][]dirMeta

	for i := 0; i < len(ds); {
		var (
			group []dirMeta
			t0    int64
			m     = ds[i].meta
		)
		// Compute start of aligned time range of size tr closest to the current block's start.
		if m.MinTime >= 0 {
			t0 = tr * (m.MinTime / tr)
		} else {
			t0 = tr * ((m.MinTime - tr + 1) / tr)
		}
		// Skip blocks that don't fall into the range. This can happen via mis-alignment or
		// by being the multiple of the intended range.
		if ds[i].meta.MinTime < t0 || ds[i].meta.MaxTime > t0+tr {
			i++
			continue
		}

		// Add all dirs to the current group that are within [t0, t0+tr].
		for ; i < len(ds); i++ {
			// Either the block falls into the next range or doesn't fit at all (checked above).
			if ds[i].meta.MinTime < t0 || ds[i].meta.MaxTime > t0+tr {
				break
			}
			group = append(group, ds[i])
		}

		if len(group) > 0 {
			splitDirs = append(splitDirs, group)
		}
	}

	return splitDirs
}

func compactBlockMetas(uid ulid.ULID, blocks ...*BlockMeta) *BlockMeta {
	res := &BlockMeta{
		ULID:    uid,
		MinTime: blocks[0].MinTime,
		MaxTime: blocks[len(blocks)-1].MaxTime,
	}

	sources := map[ulid.ULID]struct{}{}

	for _, b := range blocks {
		if b.Compaction.Level > res.Compaction.Level {
			res.Compaction.Level = b.Compaction.Level
		}
		for _, s := range b.Compaction.Sources {
			sources[s] = struct{}{}
		}
		res.Compaction.Parents = append(res.Compaction.Parents, BlockDesc{
			ULID:    b.ULID,
			MinTime: b.MinTime,
			MaxTime: b.MaxTime,
		})
	}
	res.Compaction.Level++

	for s := range sources {
		res.Compaction.Sources = append(res.Compaction.Sources, s)
	}
	sort.Slice(res.Compaction.Sources, func(i, j int) bool {
		return res.Compaction.Sources[i].Compare(res.Compaction.Sources[j]) < 0
	})

	return res
}

// Compact creates a new block in the compactor's directory from the blocks in the
// provided directories.
func (c *LeveledCompactor) Compact(dest string, dirs ...string) (uid ulid.ULID, err error) {
	var (
		blocks []BlockReader
		bs     []*Block
		metas  []*BlockMeta
		uids   []string
	)

	for _, d := range dirs {
		b, err := OpenBlock(d, c.chunkPool)
		if err != nil {
			return uid, err
		}
		defer b.Close()

		meta, err := readMetaFile(d)
		if err != nil {
			return uid, err
		}

		metas = append(metas, meta)
		blocks = append(blocks, b)
		bs = append(bs, b)
		uids = append(uids, meta.ULID.String())
	}

	entropy := rand.New(rand.NewSource(time.Now().UnixNano()))
	uid = ulid.MustNew(ulid.Now(), entropy)

	meta := compactBlockMetas(uid, metas...)
	overlapping, err := c.write(dest, meta, blocks...)
	if err == nil {
		if overlapping {
			c.metrics.overlappingBlocks.Inc()
			level.Info(c.logger).Log(
				"msg", "compact blocks [overlapping]",
				"count", len(blocks),
				"mint", meta.MinTime,
				"maxt", meta.MaxTime,
				"ulid", meta.ULID,
				"sources", fmt.Sprintf("%v", uids),
			)
		} else {
			level.Info(c.logger).Log(
				"msg", "compact blocks",
				"count", len(blocks),
				"mint", meta.MinTime,
				"maxt", meta.MaxTime,
				"ulid", meta.ULID,
				"sources", fmt.Sprintf("%v", uids),
			)
		}
		return uid, nil
	}

	var merr MultiError
	merr.Add(err)

	for _, b := range bs {
		if err := b.setCompactionFailed(); err != nil {
			merr.Add(errors.Wrapf(err, "setting compaction failed for block: %s", b.Dir()))
		}
	}

	return uid, merr
}

func (c *LeveledCompactor) Write(dest string, b BlockReader, mint, maxt int64, parent *BlockMeta) (ulid.ULID, error) {
	entropy := rand.New(rand.NewSource(time.Now().UnixNano()))
	uid := ulid.MustNew(ulid.Now(), entropy)

	meta := &BlockMeta{
		ULID:    uid,
		MinTime: mint,
		MaxTime: maxt,
	}
	meta.Compaction.Level = 1
	meta.Compaction.Sources = []ulid.ULID{uid}

	if parent != nil {
		meta.Compaction.Parents = []BlockDesc{
			{ULID: parent.ULID, MinTime: parent.MinTime, MaxTime: parent.MaxTime},
		}
	}

	_, err := c.write(dest, meta, b)
	if err != nil {
		return uid, err
	}

	level.Info(c.logger).Log("msg", "write block", "mint", meta.MinTime, "maxt", meta.MaxTime, "ulid", meta.ULID)
	return uid, nil
}

// instrumentedChunkWriter is used for level 1 compactions to record statistics
// about compacted chunks.
type instrumentedChunkWriter struct {
	ChunkWriter

	size    prometheus.Histogram
	samples prometheus.Histogram
	trange  prometheus.Histogram
}

func (w *instrumentedChunkWriter) WriteChunks(chunks ...chunks.Meta) error {
	for _, c := range chunks {
		w.size.Observe(float64(len(c.Chunk.Bytes())))
		w.samples.Observe(float64(c.Chunk.NumSamples()))
		w.trange.Observe(float64(c.MaxTime - c.MinTime))
	}
	return w.ChunkWriter.WriteChunks(chunks...)
}

// write creates a new block that is the union of the provided blocks into dir.
// It cleans up all files of the old blocks after completing successfully.
// The returned bool 'overlapping' is true if the parent blocks were overlapping.
func (c *LeveledCompactor) write(dest string, meta *BlockMeta, blocks ...BlockReader) (overlapping bool, err error) {
	dir := filepath.Join(dest, meta.ULID.String())
	tmp := dir + ".tmp"
	overlapping = false

	defer func(t time.Time) {
		if err != nil {
			c.metrics.failed.Inc()
			// TODO(gouthamve): Handle error how?
			if err := os.RemoveAll(tmp); err != nil {
				level.Error(c.logger).Log("msg", "removed tmp folder after failed compaction", "err", err.Error())
			}
		}
		c.metrics.ran.Inc()
		c.metrics.duration.Observe(time.Since(t).Seconds())
	}(time.Now())

	if err = os.RemoveAll(tmp); err != nil {
		return overlapping, err
	}

	if err = os.MkdirAll(tmp, 0777); err != nil {
		return overlapping, err
	}

	// Populate chunk and index files into temporary directory with
	// data of all blocks.
	var chunkw ChunkWriter

	chunkw, err = chunks.NewWriter(chunkDir(tmp))
	if err != nil {
		return overlapping, errors.Wrap(err, "open chunk writer")
	}
	defer chunkw.Close()
	// Record written chunk sizes on level 1 compactions.
	if meta.Compaction.Level == 1 {
		chunkw = &instrumentedChunkWriter{
			ChunkWriter: chunkw,
			size:        c.metrics.chunkSize,
			samples:     c.metrics.chunkSamples,
			trange:      c.metrics.chunkRange,
		}
	}

	indexw, err := index.NewWriter(filepath.Join(tmp, indexFilename))
	if err != nil {
		return overlapping, errors.Wrap(err, "open index writer")
	}
	defer indexw.Close()

	if overlapping, err = c.populateBlock(blocks, meta, indexw, chunkw); err != nil {
		return overlapping, errors.Wrap(err, "write compaction")
	}

	if err = writeMetaFile(tmp, meta); err != nil {
		return overlapping, errors.Wrap(err, "write merged meta")
	}

	// We are explicitly closing them here to check for error even
	// though these are covered under defer. This is because in Windows,
	// you cannot delete these unless they are closed and the defer is to
	// make sure they are closed if the function exits due to an error above.
	if err = chunkw.Close(); err != nil {
		return overlapping, errors.Wrap(err, "close chunk writer")
	}
	if err = indexw.Close(); err != nil {
		return overlapping, errors.Wrap(err, "close index writer")
	}

	// Create an empty tombstones file.
	if err := writeTombstoneFile(tmp, NewMemTombstones()); err != nil {
		return overlapping, errors.Wrap(err, "write new tombstones file")
	}

	df, err := fileutil.OpenDir(tmp)
	if err != nil {
		return overlapping, errors.Wrap(err, "open temporary block dir")
	}
	defer func() {
		if df != nil {
			df.Close()
		}
	}()

	if err := fileutil.Fsync(df); err != nil {
		return overlapping, errors.Wrap(err, "sync temporary dir file")
	}

	// Close temp dir before rename block dir (for windows platform).
	if err = df.Close(); err != nil {
		return overlapping, errors.Wrap(err, "close temporary dir")
	}
	df = nil

	// Block successfully written, make visible and remove old ones.
	if err := renameFile(tmp, dir); err != nil {
		return overlapping, errors.Wrap(err, "rename block dir")
	}

	return overlapping, nil
}

// populateBlock fills the index and chunk writers with new data gathered as the union
// of the provided blocks. It returns meta information for the new block.
// The returned bool is true if the parent blocks were overlapping.
func (c *LeveledCompactor) populateBlock(blocks []BlockReader, meta *BlockMeta, indexw IndexWriter, chunkw ChunkWriter) (bool, error) {
	var (
		set        ChunkSeriesSet
		allSymbols = make(map[string]struct{}, 1<<16)
		closers    = []io.Closer{}
	)
	defer func() { closeAll(closers...) }()

	overlapped := false
	for i, b := range blocks {
		indexr, err := b.Index()
		if err != nil {
			return overlapped, errors.Wrapf(err, "open index reader for block %s", b)
		}
		closers = append(closers, indexr)

		chunkr, err := b.Chunks()
		if err != nil {
			return overlapped, errors.Wrapf(err, "open chunk reader for block %s", b)
		}
		closers = append(closers, chunkr)

		tombsr, err := b.Tombstones()
		if err != nil {
			return overlapped, errors.Wrapf(err, "open tombstone reader for block %s", b)
		}
		closers = append(closers, tombsr)

		symbols, err := indexr.Symbols()
		if err != nil {
			return overlapped, errors.Wrap(err, "read symbols")
		}
		for s := range symbols {
			allSymbols[s] = struct{}{}
		}

		all, err := indexr.Postings(index.AllPostingsKey())
		if err != nil {
			return overlapped, err
		}
		all = indexr.SortedPostings(all)

		s := newCompactionSeriesSet(indexr, chunkr, tombsr, all)

		if i == 0 {
			set = s
			continue
		}
		set, err = newCompactionMerger(set, s)
		if err != nil {
			return overlapped, err
		}
	}

	// We fully rebuild the postings list index from merged series.
	var (
		postings = index.NewMemPostings()
		values   = map[string]stringset{}
		i        = uint64(0)
	)

	if err := indexw.AddSymbols(allSymbols); err != nil {
		return overlapped, errors.Wrap(err, "add symbols")
	}

	for set.Next() {
		lset, chks, dranges := set.At() // The chunks here are not fully deleted.
		// If blocks are overlapped, it is possible to have unsorted chunks.
		sort.Slice(chks, func(i, j int) bool {
			return chks[i].MinTime < chks[j].MinTime
		})

		// Skip the series with all deleted chunks.
		if len(chks) == 0 {
			continue
		}

		if len(dranges) > 0 {
			// Re-encode the chunk to not have deleted values.
			for i, chk := range chks {
				if !chk.OverlapsClosedInterval(dranges[0].Mint, dranges[len(dranges)-1].Maxt) {
					continue
				}

				newChunk := chunkenc.NewXORChunk()
				app, err := newChunk.Appender()
				if err != nil {
					return overlapped, err
				}

				it := &deletedIterator{it: chk.Chunk.Iterator(), intervals: dranges}
				for it.Next() {
					ts, v := it.At()
					app.Append(ts, v)
				}

				chks[i].Chunk = newChunk
			}
		}
		mergedChks, err := chunks.MergeOverlappingChunks(chks)
		if err != nil {
			return overlapped, errors.Wrap(err, "merge overlapping chunks")
		}
		if len(chks) != len(mergedChks) {
			overlapped = true
		}
		if err := chunkw.WriteChunks(mergedChks...); err != nil {
			return overlapped, errors.Wrap(err, "write chunks")
		}

		if err := indexw.AddSeries(i, lset, mergedChks...); err != nil {
			return overlapped, errors.Wrap(err, "add series")
		}

		meta.Stats.NumChunks += uint64(len(mergedChks))
		meta.Stats.NumSeries++
		for _, chk := range mergedChks {
			meta.Stats.NumSamples += uint64(chk.Chunk.NumSamples())
		}

<<<<<<< HEAD
		for _, chk := range mergedChks {
			c.chunkPool.Put(chk.Chunk)
=======
		for _, chk := range chks {
			if err := c.chunkPool.Put(chk.Chunk); err != nil {
				return errors.Wrap(err, "put chunk")
			}
>>>>>>> 0ce41118
		}

		for _, l := range lset {
			valset, ok := values[l.Name]
			if !ok {
				valset = stringset{}
				values[l.Name] = valset
			}
			valset.set(l.Value)
		}
		postings.Add(i, lset)

		i++
	}
	if set.Err() != nil {
		return overlapped, errors.Wrap(set.Err(), "iterate compaction set")
	}

	s := make([]string, 0, 256)
	for n, v := range values {
		s = s[:0]

		for x := range v {
			s = append(s, x)
		}
		if err := indexw.WriteLabelIndex([]string{n}, s); err != nil {
			return overlapped, errors.Wrap(err, "write label index")
		}
	}

	for _, l := range postings.SortedKeys() {
		if err := indexw.WritePostings(l.Name, l.Value, postings.Get(l.Name, l.Value)); err != nil {
			return overlapped, errors.Wrap(err, "write postings")
		}
	}
	return overlapped, nil
}

type compactionSeriesSet struct {
	p          index.Postings
	index      IndexReader
	chunks     ChunkReader
	tombstones TombstoneReader

	l         labels.Labels
	c         []chunks.Meta
	intervals Intervals
	err       error
}

func newCompactionSeriesSet(i IndexReader, c ChunkReader, t TombstoneReader, p index.Postings) *compactionSeriesSet {
	return &compactionSeriesSet{
		index:      i,
		chunks:     c,
		tombstones: t,
		p:          p,
	}
}

func (c *compactionSeriesSet) Next() bool {
	if !c.p.Next() {
		return false
	}
	var err error

	c.intervals, err = c.tombstones.Get(c.p.At())
	if err != nil {
		c.err = errors.Wrap(err, "get tombstones")
		return false
	}

	if err = c.index.Series(c.p.At(), &c.l, &c.c); err != nil {
		c.err = errors.Wrapf(err, "get series %d", c.p.At())
		return false
	}

	// Remove completely deleted chunks.
	if len(c.intervals) > 0 {
		chks := make([]chunks.Meta, 0, len(c.c))
		for _, chk := range c.c {
			if !(Interval{chk.MinTime, chk.MaxTime}.isSubrange(c.intervals)) {
				chks = append(chks, chk)
			}
		}

		c.c = chks
	}

	for i := range c.c {
		chk := &c.c[i]

		chk.Chunk, err = c.chunks.Chunk(chk.Ref)
		if err != nil {
			c.err = errors.Wrapf(err, "chunk %d not found", chk.Ref)
			return false
		}
	}

	return true
}

func (c *compactionSeriesSet) Err() error {
	if c.err != nil {
		return c.err
	}
	return c.p.Err()
}

func (c *compactionSeriesSet) At() (labels.Labels, []chunks.Meta, Intervals) {
	return c.l, c.c, c.intervals
}

type compactionMerger struct {
	a, b ChunkSeriesSet

	aok, bok  bool
	l         labels.Labels
	c         []chunks.Meta
	intervals Intervals
}

func newCompactionMerger(a, b ChunkSeriesSet) (*compactionMerger, error) {
	c := &compactionMerger{
		a: a,
		b: b,
	}
	// Initialize first elements of both sets as Next() needs
	// one element look-ahead.
	c.aok = c.a.Next()
	c.bok = c.b.Next()

	return c, c.Err()
}

func (c *compactionMerger) compare() int {
	if !c.aok {
		return 1
	}
	if !c.bok {
		return -1
	}
	a, _, _ := c.a.At()
	b, _, _ := c.b.At()
	return labels.Compare(a, b)
}

func (c *compactionMerger) Next() bool {
	if !c.aok && !c.bok || c.Err() != nil {
		return false
	}
	// While advancing child iterators the memory used for labels and chunks
	// may be reused. When picking a series we have to store the result.
	var lset labels.Labels
	var chks []chunks.Meta

	d := c.compare()
	// Both sets contain the current series. Chain them into a single one.
	if d > 0 {
		lset, chks, c.intervals = c.b.At()
		c.l = append(c.l[:0], lset...)
		c.c = append(c.c[:0], chks...)

		c.bok = c.b.Next()
	} else if d < 0 {
		lset, chks, c.intervals = c.a.At()
		c.l = append(c.l[:0], lset...)
		c.c = append(c.c[:0], chks...)

		c.aok = c.a.Next()
	} else {
		l, ca, ra := c.a.At()
		_, cb, rb := c.b.At()
		for _, r := range rb {
			ra = ra.add(r)
		}

		c.l = append(c.l[:0], l...)
		c.c = append(append(c.c[:0], ca...), cb...)
		c.intervals = ra

		c.aok = c.a.Next()
		c.bok = c.b.Next()
	}

	return true
}

func (c *compactionMerger) Err() error {
	if c.a.Err() != nil {
		return c.a.Err()
	}
	return c.b.Err()
}

func (c *compactionMerger) At() (labels.Labels, []chunks.Meta, Intervals) {
	return c.l, c.c, c.intervals
}

func renameFile(from, to string) error {
	if err := os.RemoveAll(to); err != nil {
		return err
	}
	if err := os.Rename(from, to); err != nil {
		return err
	}

	// Directory was renamed; sync parent dir to persist rename.
	pdir, err := fileutil.OpenDir(filepath.Dir(to))
	if err != nil {
		return err
	}

	if err = fileutil.Fsync(pdir); err != nil {
		pdir.Close()
		return err
	}
	return pdir.Close()
}<|MERGE_RESOLUTION|>--- conflicted
+++ resolved
@@ -588,29 +588,29 @@
 	)
 	defer func() { closeAll(closers...) }()
 
-	overlapped := false
+	overlapping := false
 	for i, b := range blocks {
 		indexr, err := b.Index()
 		if err != nil {
-			return overlapped, errors.Wrapf(err, "open index reader for block %s", b)
+			return overlapping, errors.Wrapf(err, "open index reader for block %s", b)
 		}
 		closers = append(closers, indexr)
 
 		chunkr, err := b.Chunks()
 		if err != nil {
-			return overlapped, errors.Wrapf(err, "open chunk reader for block %s", b)
+			return overlapping, errors.Wrapf(err, "open chunk reader for block %s", b)
 		}
 		closers = append(closers, chunkr)
 
 		tombsr, err := b.Tombstones()
 		if err != nil {
-			return overlapped, errors.Wrapf(err, "open tombstone reader for block %s", b)
+			return overlapping, errors.Wrapf(err, "open tombstone reader for block %s", b)
 		}
 		closers = append(closers, tombsr)
 
 		symbols, err := indexr.Symbols()
 		if err != nil {
-			return overlapped, errors.Wrap(err, "read symbols")
+			return overlapping, errors.Wrap(err, "read symbols")
 		}
 		for s := range symbols {
 			allSymbols[s] = struct{}{}
@@ -618,7 +618,7 @@
 
 		all, err := indexr.Postings(index.AllPostingsKey())
 		if err != nil {
-			return overlapped, err
+			return overlapping, err
 		}
 		all = indexr.SortedPostings(all)
 
@@ -630,7 +630,7 @@
 		}
 		set, err = newCompactionMerger(set, s)
 		if err != nil {
-			return overlapped, err
+			return overlapping, err
 		}
 	}
 
@@ -642,12 +642,12 @@
 	)
 
 	if err := indexw.AddSymbols(allSymbols); err != nil {
-		return overlapped, errors.Wrap(err, "add symbols")
+		return overlapping, errors.Wrap(err, "add symbols")
 	}
 
 	for set.Next() {
 		lset, chks, dranges := set.At() // The chunks here are not fully deleted.
-		// If blocks are overlapped, it is possible to have unsorted chunks.
+		// If blocks are overlapping, it is possible to have unsorted chunks.
 		sort.Slice(chks, func(i, j int) bool {
 			return chks[i].MinTime < chks[j].MinTime
 		})
@@ -667,7 +667,7 @@
 				newChunk := chunkenc.NewXORChunk()
 				app, err := newChunk.Appender()
 				if err != nil {
-					return overlapped, err
+					return overlapping, err
 				}
 
 				it := &deletedIterator{it: chk.Chunk.Iterator(), intervals: dranges}
@@ -681,17 +681,17 @@
 		}
 		mergedChks, err := chunks.MergeOverlappingChunks(chks)
 		if err != nil {
-			return overlapped, errors.Wrap(err, "merge overlapping chunks")
+			return overlapping, errors.Wrap(err, "merge overlapping chunks")
 		}
 		if len(chks) != len(mergedChks) {
-			overlapped = true
+			overlapping = true
 		}
 		if err := chunkw.WriteChunks(mergedChks...); err != nil {
-			return overlapped, errors.Wrap(err, "write chunks")
+			return overlapping, errors.Wrap(err, "write chunks")
 		}
 
 		if err := indexw.AddSeries(i, lset, mergedChks...); err != nil {
-			return overlapped, errors.Wrap(err, "add series")
+			return overlapping, errors.Wrap(err, "add series")
 		}
 
 		meta.Stats.NumChunks += uint64(len(mergedChks))
@@ -700,15 +700,10 @@
 			meta.Stats.NumSamples += uint64(chk.Chunk.NumSamples())
 		}
 
-<<<<<<< HEAD
 		for _, chk := range mergedChks {
-			c.chunkPool.Put(chk.Chunk)
-=======
-		for _, chk := range chks {
 			if err := c.chunkPool.Put(chk.Chunk); err != nil {
-				return errors.Wrap(err, "put chunk")
+				return overlapping, errors.Wrap(err, "put chunk")
 			}
->>>>>>> 0ce41118
 		}
 
 		for _, l := range lset {
@@ -724,7 +719,7 @@
 		i++
 	}
 	if set.Err() != nil {
-		return overlapped, errors.Wrap(set.Err(), "iterate compaction set")
+		return overlapping, errors.Wrap(set.Err(), "iterate compaction set")
 	}
 
 	s := make([]string, 0, 256)
@@ -735,16 +730,16 @@
 			s = append(s, x)
 		}
 		if err := indexw.WriteLabelIndex([]string{n}, s); err != nil {
-			return overlapped, errors.Wrap(err, "write label index")
+			return overlapping, errors.Wrap(err, "write label index")
 		}
 	}
 
 	for _, l := range postings.SortedKeys() {
 		if err := indexw.WritePostings(l.Name, l.Value, postings.Get(l.Name, l.Value)); err != nil {
-			return overlapped, errors.Wrap(err, "write postings")
-		}
-	}
-	return overlapped, nil
+			return overlapping, errors.Wrap(err, "write postings")
+		}
+	}
+	return overlapping, nil
 }
 
 type compactionSeriesSet struct {
