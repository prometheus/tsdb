// Copyright 2017 The Prometheus Authors
// Licensed under the Apache License, Version 2.0 (the "License");
// you may not use this file except in compliance with the License.
// You may obtain a copy of the License at
//
// http://www.apache.org/licenses/LICENSE-2.0
//
// Unless required by applicable law or agreed to in writing, software
// distributed under the License is distributed on an "AS IS" BASIS,
// WITHOUT WARRANTIES OR CONDITIONS OF ANY KIND, either express or implied.
// See the License for the specific language governing permissions and
// limitations under the License.

package tsdb

import (
	"fmt"
	"io"
	"math/rand"
	"os"
	"path/filepath"
	"sort"
	"time"

	"github.com/go-kit/kit/log"
	"github.com/go-kit/kit/log/level"
	"github.com/oklog/ulid"
	"github.com/pkg/errors"
	"github.com/prometheus/client_golang/prometheus"
	"github.com/prometheus/tsdb/chunkenc"
	"github.com/prometheus/tsdb/chunks"
	"github.com/prometheus/tsdb/fileutil"
	"github.com/prometheus/tsdb/index"
	"github.com/prometheus/tsdb/labels"
)

// ExponentialBlockRanges returns the time ranges based on the stepSize.
func ExponentialBlockRanges(minSize int64, steps, stepSize int) []int64 {
	ranges := make([]int64, 0, steps)
	curRange := minSize
	for i := 0; i < steps; i++ {
		ranges = append(ranges, curRange)
		curRange = curRange * int64(stepSize)
	}

	return ranges
}

// Compactor provides compaction against an underlying storage
// of time series data.
type Compactor interface {
	// Plan returns a set of non-overlapping directories that can
	// be compacted concurrently.
	// Results returned when compactions are in progress are undefined.
	Plan(dir string) ([]string, error)

	// Write persists a Block into a directory.
	Write(dest string, b BlockReader, mint, maxt int64, parent *BlockMeta) (ulid.ULID, error)

	// Compact runs compaction against the provided directories. Must
	// only be called concurrently with results of Plan().
	// Compaction resulting in an empty block are not written to the disk
	// and marks all parents as deletable in its meta data.
	Compact(dest string, dirs ...string) (ulid.ULID, error)
}

// LeveledCompactor implements the Compactor interface.
type LeveledCompactor struct {
	dir       string
	metrics   *compactorMetrics
	logger    log.Logger
	ranges    []int64
	chunkPool chunkenc.Pool
}

type compactorMetrics struct {
	ran          prometheus.Counter
	failed       prometheus.Counter
	duration     prometheus.Histogram
	chunkSize    prometheus.Histogram
	chunkSamples prometheus.Histogram
	chunkRange   prometheus.Histogram
}

func newCompactorMetrics(r prometheus.Registerer) *compactorMetrics {
	m := &compactorMetrics{}

	m.ran = prometheus.NewCounter(prometheus.CounterOpts{
		Name: "prometheus_tsdb_compactions_total",
		Help: "Total number of compactions that were executed for the partition.",
	})
	m.failed = prometheus.NewCounter(prometheus.CounterOpts{
		Name: "prometheus_tsdb_compactions_failed_total",
		Help: "Total number of compactions that failed for the partition.",
	})
	m.duration = prometheus.NewHistogram(prometheus.HistogramOpts{
		Name:    "prometheus_tsdb_compaction_duration_seconds",
		Help:    "Duration of compaction runs",
		Buckets: prometheus.ExponentialBuckets(1, 2, 10),
	})
	m.chunkSize = prometheus.NewHistogram(prometheus.HistogramOpts{
		Name:    "prometheus_tsdb_compaction_chunk_size_bytes",
		Help:    "Final size of chunks on their first compaction",
		Buckets: prometheus.ExponentialBuckets(32, 1.5, 12),
	})
	m.chunkSamples = prometheus.NewHistogram(prometheus.HistogramOpts{
		Name:    "prometheus_tsdb_compaction_chunk_samples",
		Help:    "Final number of samples on their first compaction",
		Buckets: prometheus.ExponentialBuckets(4, 1.5, 12),
	})
	m.chunkRange = prometheus.NewHistogram(prometheus.HistogramOpts{
		Name:    "prometheus_tsdb_compaction_chunk_range_seconds",
		Help:    "Final time range of chunks on their first compaction",
		Buckets: prometheus.ExponentialBuckets(100, 4, 10),
	})

	if r != nil {
		r.MustRegister(
			m.ran,
			m.failed,
			m.duration,
			m.chunkRange,
			m.chunkSamples,
			m.chunkSize,
		)
	}
	return m
}

// NewLeveledCompactor returns a LeveledCompactor.
func NewLeveledCompactor(r prometheus.Registerer, l log.Logger, ranges []int64, pool chunkenc.Pool) (*LeveledCompactor, error) {
	if len(ranges) == 0 {
		return nil, errors.Errorf("at least one range must be provided")
	}
	if pool == nil {
		pool = chunkenc.NewPool()
	}
	return &LeveledCompactor{
		ranges:    ranges,
		chunkPool: pool,
		logger:    l,
		metrics:   newCompactorMetrics(r),
	}, nil
}

type dirMeta struct {
	dir  string
	meta *BlockMeta
}

// Plan returns a list of compactable blocks in the provided directory.
func (c *LeveledCompactor) Plan(dir string) ([]string, error) {
	dirs, err := blockDirs(dir)
	if err != nil {
		return nil, err
	}
	if len(dirs) < 1 {
		return nil, nil
	}

	var dms []dirMeta
	for _, dir := range dirs {
		meta, err := readMetaFile(dir)
		if err != nil {
			return nil, err
		}
		dms = append(dms, dirMeta{dir, meta})
	}
	return c.plan(dms)
}

func (c *LeveledCompactor) plan(dms []dirMeta) ([]string, error) {
	sort.Slice(dms, func(i, j int) bool {
		return dms[i].meta.MinTime < dms[j].meta.MinTime
	})

	// We do not include a recently created block with max(minTime), so the block which was just created from WAL.
	// This gives users a window of a full block size to piece-wise backup new data without having to care about data overlap.
	dms = dms[:len(dms)-1]

	var res []string
	for _, dm := range c.selectDirs(dms) {
		res = append(res, dm.dir)
	}
	if len(res) > 0 {
		return res, nil
	}

	// Compact any blocks that have >5% tombstones.
	for i := len(dms) - 1; i >= 0; i-- {
		meta := dms[i].meta
		if meta.MaxTime-meta.MinTime < c.ranges[len(c.ranges)/2] {
			break
		}

		if float64(meta.Stats.NumTombstones)/float64(meta.Stats.NumSeries+1) > 0.05 {
			return []string{dms[i].dir}, nil
		}
	}

	return nil, nil
}

// selectDirs returns the dir metas that should be compacted into a single new block.
// If only a single block range is configured, the result is always nil.
func (c *LeveledCompactor) selectDirs(ds []dirMeta) []dirMeta {
	if len(c.ranges) < 2 || len(ds) < 1 {
		return nil
	}

	highTime := ds[len(ds)-1].meta.MinTime

	for _, iv := range c.ranges[1:] {
		parts := splitByRange(ds, iv)
		if len(parts) == 0 {
			continue
		}

	Outer:
		for _, p := range parts {
			// Do not select the range if it has a block whose compaction failed.
			for _, dm := range p {
				if dm.meta.Compaction.Failed {
					continue Outer
				}
			}

			mint := p[0].meta.MinTime
			maxt := p[len(p)-1].meta.MaxTime
			// Pick the range of blocks if it spans the full range (potentially with gaps)
			// or is before the most recent block.
			// This ensures we don't compact blocks prematurely when another one of the same
			// size still fits in the range.
			if (maxt-mint == iv || maxt <= highTime) && len(p) > 1 {
				return p
			}
		}
	}

	return nil
}

// splitByRange splits the directories by the time range. The range sequence starts at 0.
//
// For example, if we have blocks [0-10, 10-20, 50-60, 90-100] and the split range tr is 30
// it returns [0-10, 10-20], [50-60], [90-100].
func splitByRange(ds []dirMeta, tr int64) [][]dirMeta {
	var splitDirs [][]dirMeta

	for i := 0; i < len(ds); {
		var (
			group []dirMeta
			t0    int64
			m     = ds[i].meta
		)
		// Compute start of aligned time range of size tr closest to the current block's start.
		if m.MinTime >= 0 {
			t0 = tr * (m.MinTime / tr)
		} else {
			t0 = tr * ((m.MinTime - tr + 1) / tr)
		}
		// Skip blocks that don't fall into the range. This can happen via mis-alignment or
		// by being the multiple of the intended range.
		if ds[i].meta.MinTime < t0 || ds[i].meta.MaxTime > t0+tr {
			i++
			continue
		}

		// Add all dirs to the current group that are within [t0, t0+tr].
		for ; i < len(ds); i++ {
			// Either the block falls into the next range or doesn't fit at all (checked above).
			if ds[i].meta.MinTime < t0 || ds[i].meta.MaxTime > t0+tr {
				break
			}
			group = append(group, ds[i])
		}

		if len(group) > 0 {
			splitDirs = append(splitDirs, group)
		}
	}

	return splitDirs
}

func compactBlockMetas(uid ulid.ULID, blocks ...*BlockMeta) *BlockMeta {
	res := &BlockMeta{
		ULID:    uid,
		MinTime: blocks[0].MinTime,
		MaxTime: blocks[len(blocks)-1].MaxTime,
	}

	sources := map[ulid.ULID]struct{}{}

	for _, b := range blocks {
		if b.Compaction.Level > res.Compaction.Level {
			res.Compaction.Level = b.Compaction.Level
		}
		for _, s := range b.Compaction.Sources {
			sources[s] = struct{}{}
		}
		res.Compaction.Parents = append(res.Compaction.Parents, BlockDesc{
			ULID:    b.ULID,
			MinTime: b.MinTime,
			MaxTime: b.MaxTime,
		})
	}
	res.Compaction.Level++

	for s := range sources {
		res.Compaction.Sources = append(res.Compaction.Sources, s)
	}
	sort.Slice(res.Compaction.Sources, func(i, j int) bool {
		return res.Compaction.Sources[i].Compare(res.Compaction.Sources[j]) < 0
	})

	return res
}

// Compact creates a new block in the compactor's directory from the blocks in the
// provided directories.
func (c *LeveledCompactor) Compact(dest string, dirs ...string) (uid ulid.ULID, err error) {
	var (
		blocks []BlockReader
		bs     []*Block
		metas  []*BlockMeta
		uids   []string
	)

	for _, d := range dirs {
		b, err := OpenBlock(d, c.chunkPool)
		if err != nil {
			return uid, err
		}
		defer b.Close()

		meta, err := readMetaFile(d)
		if err != nil {
			return uid, err
		}

		metas = append(metas, meta)
		blocks = append(blocks, b)
		bs = append(bs, b)
		uids = append(uids, meta.ULID.String())
	}

	entropy := rand.New(rand.NewSource(time.Now().UnixNano()))
	uid = ulid.MustNew(ulid.Now(), entropy)

	meta := compactBlockMetas(uid, metas...)
	err = c.write(dest, meta, blocks...)
	if err == nil {

		if meta.Stats.NumSamples == 0 {
			level.Info(c.logger).Log(
				"msg", "compact blocks [resulted in empty block]",
				"count", len(blocks),
				"sources", fmt.Sprintf("%v", uids),
			)
			for _, b := range bs {
				b.meta.Compaction.Deletable = true
				writeMetaFile(b.dir, &b.meta)
			}
			uid = ulid.ULID{}
		} else {
			level.Info(c.logger).Log(
				"msg", "compact blocks",
				"count", len(blocks),
				"mint", meta.MinTime,
				"maxt", meta.MaxTime,
				"ulid", meta.ULID,
				"sources", fmt.Sprintf("%v", uids),
			)
		}

		return uid, nil
	}

	var merr MultiError
	merr.Add(err)

	for _, b := range bs {
		if err := b.setCompactionFailed(); err != nil {
			merr.Add(errors.Wrapf(err, "setting compaction failed for block: %s", b.Dir()))
		}
	}

	return uid, merr
}

func (c *LeveledCompactor) Write(dest string, b BlockReader, mint, maxt int64, parent *BlockMeta) (ulid.ULID, error) {
	entropy := rand.New(rand.NewSource(time.Now().UnixNano()))
	uid := ulid.MustNew(ulid.Now(), entropy)

	meta := &BlockMeta{
		ULID:    uid,
		MinTime: mint,
		MaxTime: maxt,
	}
	meta.Compaction.Level = 1
	meta.Compaction.Sources = []ulid.ULID{uid}

	if parent != nil {
		meta.Compaction.Parents = []BlockDesc{
			{ULID: parent.ULID, MinTime: parent.MinTime, MaxTime: parent.MaxTime},
		}
	}

	err := c.write(dest, meta, b)
	if err != nil {
		return uid, err
	}

	level.Info(c.logger).Log("msg", "write block", "mint", meta.MinTime, "maxt", meta.MaxTime, "ulid", meta.ULID)
	return uid, nil
}

// instrumentedChunkWriter is used for level 1 compactions to record statistics
// about compacted chunks.
type instrumentedChunkWriter struct {
	ChunkWriter

	size    prometheus.Histogram
	samples prometheus.Histogram
	trange  prometheus.Histogram
}

func (w *instrumentedChunkWriter) WriteChunks(chunks ...chunks.Meta) error {
	for _, c := range chunks {
		w.size.Observe(float64(len(c.Chunk.Bytes())))
		w.samples.Observe(float64(c.Chunk.NumSamples()))
		w.trange.Observe(float64(c.MaxTime - c.MinTime))
	}
	return w.ChunkWriter.WriteChunks(chunks...)
}

// write creates a new block that is the union of the provided blocks into dir.
// It cleans up all files of the old blocks after completing successfully.
func (c *LeveledCompactor) write(dest string, meta *BlockMeta, blocks ...BlockReader) (err error) {
	dir := filepath.Join(dest, meta.ULID.String())
	tmp := dir + ".tmp"

	defer func(t time.Time) {
		if err != nil {
			c.metrics.failed.Inc()
			// TODO(gouthamve): Handle error how?
			if err := os.RemoveAll(tmp); err != nil {
				level.Error(c.logger).Log("msg", "removed tmp folder after failed compaction", "err", err.Error())
			}
		}
		c.metrics.ran.Inc()
		c.metrics.duration.Observe(time.Since(t).Seconds())
	}(time.Now())

	if err = os.RemoveAll(tmp); err != nil {
		return err
	}

	if err = os.MkdirAll(tmp, 0777); err != nil {
		return err
	}

	// Populate chunk and index files into temporary directory with
	// data of all blocks.
	var chunkw ChunkWriter

	chunkw, err = chunks.NewWriter(chunkDir(tmp))
	if err != nil {
		return errors.Wrap(err, "open chunk writer")
	}
	defer chunkw.Close()
	// Record written chunk sizes on level 1 compactions.
	if meta.Compaction.Level == 1 {
		chunkw = &instrumentedChunkWriter{
			ChunkWriter: chunkw,
			size:        c.metrics.chunkSize,
			samples:     c.metrics.chunkSamples,
			trange:      c.metrics.chunkRange,
		}
	}

	indexw, err := index.NewWriter(filepath.Join(tmp, indexFilename))
	if err != nil {
		return errors.Wrap(err, "open index writer")
	}
	defer indexw.Close()

	if err := c.populateBlock(blocks, meta, indexw, chunkw); err != nil {
		return errors.Wrap(err, "write compaction")
	}

<<<<<<< HEAD
=======
	if err = writeMetaFile(tmp, meta); err != nil {
		return errors.Wrap(err, "write merged meta")
	}

	// We are explicitly closing them here to check for error even
	// though these are covered under defer. This is because in Windows,
	// you cannot delete these unless they are closed and the defer is to
	// make sure they are closed if the function exits due to an error above.
>>>>>>> d38516b1
	if err = chunkw.Close(); err != nil {
		return errors.Wrap(err, "close chunk writer")
	}
	if err = indexw.Close(); err != nil {
		return errors.Wrap(err, "close index writer")
	}

	// Populated block is empty, so cleanup and exit.
	if meta.Stats.NumSamples == 0 {
		if err := os.RemoveAll(tmp); err != nil {
			return errors.Wrap(err, "remove tmp folder after empty block failed")
		}
		return nil
	}

	if err = writeMetaFile(tmp, meta); err != nil {
		return errors.Wrap(err, "write merged meta")
	}

	// Create an empty tombstones file.
	if err := writeTombstoneFile(tmp, NewMemTombstones()); err != nil {
		return errors.Wrap(err, "write new tombstones file")
	}

	df, err := fileutil.OpenDir(tmp)
	if err != nil {
		return errors.Wrap(err, "open temporary block dir")
	}
	defer func() {
		if df != nil {
			df.Close()
		}
	}()

	if err := fileutil.Fsync(df); err != nil {
		return errors.Wrap(err, "sync temporary dir file")
	}

	// Close temp dir before rename block dir (for windows platform).
	if err = df.Close(); err != nil {
		return errors.Wrap(err, "close temporary dir")
	}
	df = nil

	// Block successfully written, make visible and remove old ones.
	if err := renameFile(tmp, dir); err != nil {
		return errors.Wrap(err, "rename block dir")
	}

	return nil
}

// populateBlock fills the index and chunk writers with new data gathered as the union
// of the provided blocks. It returns meta information for the new block.
func (c *LeveledCompactor) populateBlock(blocks []BlockReader, meta *BlockMeta, indexw IndexWriter, chunkw ChunkWriter) error {
	var (
		set        ChunkSeriesSet
		allSymbols = make(map[string]struct{}, 1<<16)
		closers    = []io.Closer{}
	)
	defer func() { closeAll(closers...) }()

	for i, b := range blocks {
		indexr, err := b.Index()
		if err != nil {
			return errors.Wrapf(err, "open index reader for block %s", b)
		}
		closers = append(closers, indexr)

		chunkr, err := b.Chunks()
		if err != nil {
			return errors.Wrapf(err, "open chunk reader for block %s", b)
		}
		closers = append(closers, chunkr)

		tombsr, err := b.Tombstones()
		if err != nil {
			return errors.Wrapf(err, "open tombstone reader for block %s", b)
		}
		closers = append(closers, tombsr)

		symbols, err := indexr.Symbols()
		if err != nil {
			return errors.Wrap(err, "read symbols")
		}
		for s := range symbols {
			allSymbols[s] = struct{}{}
		}

		all, err := indexr.Postings(index.AllPostingsKey())
		if err != nil {
			return err
		}
		all = indexr.SortedPostings(all)

		s := newCompactionSeriesSet(indexr, chunkr, tombsr, all)

		if i == 0 {
			set = s
			continue
		}
		set, err = newCompactionMerger(set, s)
		if err != nil {
			return err
		}
	}

	// We fully rebuild the postings list index from merged series.
	var (
		postings = index.NewMemPostings()
		values   = map[string]stringset{}
		i        = uint64(0)
	)

	if err := indexw.AddSymbols(allSymbols); err != nil {
		return errors.Wrap(err, "add symbols")
	}

	for set.Next() {
		lset, chks, dranges := set.At() // The chunks here are not fully deleted.

		// Skip the series with all deleted chunks.
		if len(chks) == 0 {
			continue
		}

		if len(dranges) > 0 {
			// Re-encode the chunk to not have deleted values.
			for i, chk := range chks {
				if !chk.OverlapsClosedInterval(dranges[0].Mint, dranges[len(dranges)-1].Maxt) {
					continue
				}

				newChunk := chunkenc.NewXORChunk()
				app, err := newChunk.Appender()
				if err != nil {
					return err
				}

				it := &deletedIterator{it: chk.Chunk.Iterator(), intervals: dranges}
				for it.Next() {
					ts, v := it.At()
					app.Append(ts, v)
				}

				chks[i].Chunk = newChunk
			}
		}
		if err := chunkw.WriteChunks(chks...); err != nil {
			return errors.Wrap(err, "write chunks")
		}

		if err := indexw.AddSeries(i, lset, chks...); err != nil {
			return errors.Wrap(err, "add series")
		}

		meta.Stats.NumChunks += uint64(len(chks))
		meta.Stats.NumSeries++
		for _, chk := range chks {
			meta.Stats.NumSamples += uint64(chk.Chunk.NumSamples())
		}

		for _, chk := range chks {
			if err := c.chunkPool.Put(chk.Chunk); err != nil {
				return errors.Wrap(err, "put chunk")
			}
		}

		for _, l := range lset {
			valset, ok := values[l.Name]
			if !ok {
				valset = stringset{}
				values[l.Name] = valset
			}
			valset.set(l.Value)
		}
		postings.Add(i, lset)

		i++
	}
	if set.Err() != nil {
		return errors.Wrap(set.Err(), "iterate compaction set")
	}

	s := make([]string, 0, 256)
	for n, v := range values {
		s = s[:0]

		for x := range v {
			s = append(s, x)
		}
		if err := indexw.WriteLabelIndex([]string{n}, s); err != nil {
			return errors.Wrap(err, "write label index")
		}
	}

	for _, l := range postings.SortedKeys() {
		if err := indexw.WritePostings(l.Name, l.Value, postings.Get(l.Name, l.Value)); err != nil {
			return errors.Wrap(err, "write postings")
		}
	}
	return nil
}

type compactionSeriesSet struct {
	p          index.Postings
	index      IndexReader
	chunks     ChunkReader
	tombstones TombstoneReader

	l         labels.Labels
	c         []chunks.Meta
	intervals Intervals
	err       error
}

func newCompactionSeriesSet(i IndexReader, c ChunkReader, t TombstoneReader, p index.Postings) *compactionSeriesSet {
	return &compactionSeriesSet{
		index:      i,
		chunks:     c,
		tombstones: t,
		p:          p,
	}
}

func (c *compactionSeriesSet) Next() bool {
	if !c.p.Next() {
		return false
	}
	var err error

	c.intervals, err = c.tombstones.Get(c.p.At())
	if err != nil {
		c.err = errors.Wrap(err, "get tombstones")
		return false
	}

	if err = c.index.Series(c.p.At(), &c.l, &c.c); err != nil {
		c.err = errors.Wrapf(err, "get series %d", c.p.At())
		return false
	}

	// Remove completely deleted chunks.
	if len(c.intervals) > 0 {
		chks := make([]chunks.Meta, 0, len(c.c))
		for _, chk := range c.c {
			if !(Interval{chk.MinTime, chk.MaxTime}.isSubrange(c.intervals)) {
				chks = append(chks, chk)
			}
		}

		c.c = chks
	}

	for i := range c.c {
		chk := &c.c[i]

		chk.Chunk, err = c.chunks.Chunk(chk.Ref)
		if err != nil {
			c.err = errors.Wrapf(err, "chunk %d not found", chk.Ref)
			return false
		}
	}

	return true
}

func (c *compactionSeriesSet) Err() error {
	if c.err != nil {
		return c.err
	}
	return c.p.Err()
}

func (c *compactionSeriesSet) At() (labels.Labels, []chunks.Meta, Intervals) {
	return c.l, c.c, c.intervals
}

type compactionMerger struct {
	a, b ChunkSeriesSet

	aok, bok  bool
	l         labels.Labels
	c         []chunks.Meta
	intervals Intervals
}

func newCompactionMerger(a, b ChunkSeriesSet) (*compactionMerger, error) {
	c := &compactionMerger{
		a: a,
		b: b,
	}
	// Initialize first elements of both sets as Next() needs
	// one element look-ahead.
	c.aok = c.a.Next()
	c.bok = c.b.Next()

	return c, c.Err()
}

func (c *compactionMerger) compare() int {
	if !c.aok {
		return 1
	}
	if !c.bok {
		return -1
	}
	a, _, _ := c.a.At()
	b, _, _ := c.b.At()
	return labels.Compare(a, b)
}

func (c *compactionMerger) Next() bool {
	if !c.aok && !c.bok || c.Err() != nil {
		return false
	}
	// While advancing child iterators the memory used for labels and chunks
	// may be reused. When picking a series we have to store the result.
	var lset labels.Labels
	var chks []chunks.Meta

	d := c.compare()
	// Both sets contain the current series. Chain them into a single one.
	if d > 0 {
		lset, chks, c.intervals = c.b.At()
		c.l = append(c.l[:0], lset...)
		c.c = append(c.c[:0], chks...)

		c.bok = c.b.Next()
	} else if d < 0 {
		lset, chks, c.intervals = c.a.At()
		c.l = append(c.l[:0], lset...)
		c.c = append(c.c[:0], chks...)

		c.aok = c.a.Next()
	} else {
		l, ca, ra := c.a.At()
		_, cb, rb := c.b.At()
		for _, r := range rb {
			ra = ra.add(r)
		}

		c.l = append(c.l[:0], l...)
		c.c = append(append(c.c[:0], ca...), cb...)
		c.intervals = ra

		c.aok = c.a.Next()
		c.bok = c.b.Next()
	}

	return true
}

func (c *compactionMerger) Err() error {
	if c.a.Err() != nil {
		return c.a.Err()
	}
	return c.b.Err()
}

func (c *compactionMerger) At() (labels.Labels, []chunks.Meta, Intervals) {
	return c.l, c.c, c.intervals
}

func renameFile(from, to string) error {
	if err := os.RemoveAll(to); err != nil {
		return err
	}
	if err := os.Rename(from, to); err != nil {
		return err
	}

	// Directory was renamed; sync parent dir to persist rename.
	pdir, err := fileutil.OpenDir(filepath.Dir(to))
	if err != nil {
		return err
	}

	if err = fileutil.Fsync(pdir); err != nil {
		pdir.Close()
		return err
	}
	return pdir.Close()
}<|MERGE_RESOLUTION|>--- conflicted
+++ resolved
@@ -489,18 +489,10 @@
 	if err := c.populateBlock(blocks, meta, indexw, chunkw); err != nil {
 		return errors.Wrap(err, "write compaction")
 	}
-
-<<<<<<< HEAD
-=======
-	if err = writeMetaFile(tmp, meta); err != nil {
-		return errors.Wrap(err, "write merged meta")
-	}
-
 	// We are explicitly closing them here to check for error even
 	// though these are covered under defer. This is because in Windows,
 	// you cannot delete these unless they are closed and the defer is to
 	// make sure they are closed if the function exits due to an error above.
->>>>>>> d38516b1
 	if err = chunkw.Close(); err != nil {
 		return errors.Wrap(err, "close chunk writer")
 	}
