--- conflicted
+++ resolved
@@ -579,15 +579,9 @@
 				},
 			},
 		},
-<<<<<<< HEAD
-		tombstones: memTombstones{
+		tombstones: &memTombstones{intvlGroups: map[uint64]Intervals{
 			1: Intervals{{1, 2}},
 			2: Intervals{{2, 3}, {6, 10}},
-=======
-		tombstones: &memTombstones{intvlGroups: map[uint64]Intervals{
-			1: Intervals{{1, 3}},
-			2: Intervals{{1, 3}, {6, 10}},
->>>>>>> 99a2c431
 			3: Intervals{{6, 10}},
 		}},
 		queries: []query{
