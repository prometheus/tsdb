// Copyright 2017 The Prometheus Authors
// Licensed under the Apache License, Version 2.0 (the "License");
// you may not use this file except in compliance with the License.
// You may obtain a copy of the License at
//
// http://www.apache.org/licenses/LICENSE-2.0
//
// Unless required by applicable law or agreed to in writing, software
// distributed under the License is distributed on an "AS IS" BASIS,
// WITHOUT WARRANTIES OR CONDITIONS OF ANY KIND, either express or implied.
// See the License for the specific language governing permissions and
// limitations under the License.

package tsdb

import (
	"fmt"
	"io/ioutil"
	"math"
	"math/rand"
	"os"
	"path/filepath"
	"sort"
	"testing"

	"github.com/pkg/errors"
	"github.com/prometheus/tsdb/chunkenc"
	"github.com/prometheus/tsdb/chunks"
	"github.com/prometheus/tsdb/index"
	"github.com/prometheus/tsdb/labels"
	"github.com/prometheus/tsdb/testutil"
	"github.com/prometheus/tsdb/tsdbutil"
)

type mockSeriesSet struct {
	next   func() bool
	series func() Series
	err    func() error
}

func (m *mockSeriesSet) Next() bool { return m.next() }
func (m *mockSeriesSet) At() Series { return m.series() }
func (m *mockSeriesSet) Err() error { return m.err() }

func newMockSeriesSet(list []Series) *mockSeriesSet {
	i := -1
	return &mockSeriesSet{
		next: func() bool {
			i++
			return i < len(list)
		},
		series: func() Series {
			return list[i]
		},
		err: func() error { return nil },
	}
}

type mockSeriesIterator struct {
	seek func(int64) bool
	at   func() (int64, float64)
	next func() bool
	err  func() error
}

func (m *mockSeriesIterator) Seek(t int64) bool    { return m.seek(t) }
func (m *mockSeriesIterator) At() (int64, float64) { return m.at() }
func (m *mockSeriesIterator) Next() bool           { return m.next() }
func (m *mockSeriesIterator) Err() error           { return m.err() }

func TestMergedSeriesSet(t *testing.T) {

	cases := []struct {
		// The input sets in order (samples in series in b are strictly
		// after those in a).
		a, b SeriesSet
		// The composition of a and b in the partition series set must yield
		// results equivalent to the result series set.
		exp SeriesSet
	}{
		{
			a: newMockSeriesSet([]Series{
				newSeries(map[string]string{
					"a": "a",
				}, []tsdbutil.Sample{
					sample{t: 1, v: 1},
				}),
			}),
			b: newMockSeriesSet([]Series{
				newSeries(map[string]string{
					"a": "a",
				}, []tsdbutil.Sample{
					sample{t: 2, v: 2},
				}),
				newSeries(map[string]string{
					"b": "b",
				}, []tsdbutil.Sample{
					sample{t: 1, v: 1},
				}),
			}),
			exp: newMockSeriesSet([]Series{
				newSeries(map[string]string{
					"a": "a",
				}, []tsdbutil.Sample{
					sample{t: 1, v: 1},
					sample{t: 2, v: 2},
				}),
				newSeries(map[string]string{
					"b": "b",
				}, []tsdbutil.Sample{
					sample{t: 1, v: 1},
				}),
			}),
		},
		{
			a: newMockSeriesSet([]Series{
				newSeries(map[string]string{
					"handler":  "prometheus",
					"instance": "127.0.0.1:9090",
				}, []tsdbutil.Sample{
					sample{t: 1, v: 1},
				}),
				newSeries(map[string]string{
					"handler":  "prometheus",
					"instance": "localhost:9090",
				}, []tsdbutil.Sample{
					sample{t: 1, v: 2},
				}),
			}),
			b: newMockSeriesSet([]Series{
				newSeries(map[string]string{
					"handler":  "prometheus",
					"instance": "127.0.0.1:9090",
				}, []tsdbutil.Sample{
					sample{t: 2, v: 1},
				}),
				newSeries(map[string]string{
					"handler":  "query",
					"instance": "localhost:9090",
				}, []tsdbutil.Sample{
					sample{t: 2, v: 2},
				}),
			}),
			exp: newMockSeriesSet([]Series{
				newSeries(map[string]string{
					"handler":  "prometheus",
					"instance": "127.0.0.1:9090",
				}, []tsdbutil.Sample{
					sample{t: 1, v: 1},
					sample{t: 2, v: 1},
				}),
				newSeries(map[string]string{
					"handler":  "prometheus",
					"instance": "localhost:9090",
				}, []tsdbutil.Sample{
					sample{t: 1, v: 2},
				}),
				newSeries(map[string]string{
					"handler":  "query",
					"instance": "localhost:9090",
				}, []tsdbutil.Sample{
					sample{t: 2, v: 2},
				}),
			}),
		},
	}

Outer:
	for _, c := range cases {
		res := newMergedSeriesSet(c.a, c.b)

		for {
			eok, rok := c.exp.Next(), res.Next()
			testutil.Equals(t, eok, rok)

			if !eok {
				continue Outer
			}
			sexp := c.exp.At()
			sres := res.At()

			testutil.Equals(t, sexp.Labels(), sres.Labels())

			smplExp, errExp := expandSeriesIterator(sexp.Iterator())
			smplRes, errRes := expandSeriesIterator(sres.Iterator())

			testutil.Equals(t, errExp, errRes)
			testutil.Equals(t, smplExp, smplRes)
		}
	}
}

func expandSeriesIterator(it SeriesIterator) (r []sample, err error) {
	for it.Next() {
		t, v := it.At()
		r = append(r, sample{t: t, v: v})
	}

	return r, it.Err()
}

type seriesSamples struct {
	lset   map[string]string
	chunks [][]sample
}

// Index: labels -> postings -> chunkMetas -> chunkRef
// ChunkReader: ref -> vals
func createIdxChkReaders(tc []seriesSamples) (IndexReader, ChunkReader, int64, int64) {
	sort.Slice(tc, func(i, j int) bool {
		return labels.Compare(labels.FromMap(tc[i].lset), labels.FromMap(tc[i].lset)) < 0
	})

	postings := index.NewMemPostings()
	chkReader := mockChunkReader(make(map[uint64]chunkenc.Chunk))
	lblIdx := make(map[string]stringset)
	mi := newMockIndex()
	blockMint := int64(math.MaxInt64)
	blockMaxt := int64(math.MinInt64)

	for i, s := range tc {
		i = i + 1 // 0 is not a valid posting.
		metas := make([]chunks.Meta, 0, len(s.chunks))
		for _, chk := range s.chunks {
			// Collisions can be there, but for tests, its fine.
			ref := rand.Uint64()

			if chk[0].t < blockMint {
				blockMint = chk[0].t
			}
			if chk[len(chk)-1].t > blockMaxt {
				blockMaxt = chk[len(chk)-1].t
			}

			metas = append(metas, chunks.Meta{
				MinTime: chk[0].t,
				MaxTime: chk[len(chk)-1].t,
				Ref:     ref,
			})

			chunk := chunkenc.NewXORChunk()
			app, _ := chunk.Appender()
			for _, smpl := range chk {
				app.Append(smpl.t, smpl.v)
			}
			chkReader[ref] = chunk
		}

		ls := labels.FromMap(s.lset)
		mi.AddSeries(uint64(i), ls, metas...)

		postings.Add(uint64(i), ls)

		for _, l := range ls {
			vs, present := lblIdx[l.Name]
			if !present {
				vs = stringset{}
				lblIdx[l.Name] = vs
			}
			vs.set(l.Value)
		}
	}

	for l, vs := range lblIdx {
		mi.WriteLabelIndex([]string{l}, vs.slice())
	}

	postings.Iter(func(l labels.Label, p index.Postings) error {
		return mi.WritePostings(l.Name, l.Value, p)
	})

	return mi, chkReader, blockMint, blockMaxt
}

func TestBlockQuerier(t *testing.T) {
	newSeries := func(l map[string]string, s []tsdbutil.Sample) Series {
		return &mockSeries{
			labels:   func() labels.Labels { return labels.FromMap(l) },
			iterator: func() SeriesIterator { return newListSeriesIterator(s) },
		}
	}

	type query struct {
		mint, maxt int64
		ms         []labels.Matcher
		exp        SeriesSet
	}

	cases := struct {
		data []seriesSamples

		queries []query
	}{
		data: []seriesSamples{
			{
				lset: map[string]string{
					"a": "a",
				},
				chunks: [][]sample{
					{
						{1, 2}, {2, 3}, {3, 4},
					},
					{
						{5, 2}, {6, 3}, {7, 4},
					},
				},
			},
			{
				lset: map[string]string{
					"a": "a",
					"b": "b",
				},
				chunks: [][]sample{
					{
						{1, 1}, {2, 2}, {3, 3},
					},
					{
						{5, 3}, {6, 6},
					},
				},
			},
			{
				lset: map[string]string{
					"b": "b",
				},
				chunks: [][]sample{
					{
						{1, 3}, {2, 2}, {3, 6},
					},
					{
						{5, 1}, {6, 7}, {7, 2},
					},
				},
			},
		},

		queries: []query{
			{
				mint: 0,
				maxt: 0,
				ms:   []labels.Matcher{},
				exp:  newMockSeriesSet([]Series{}),
			},
			{
				mint: 0,
				maxt: 0,
				ms:   []labels.Matcher{labels.NewEqualMatcher("a", "a")},
				exp:  newMockSeriesSet([]Series{}),
			},
			{
				mint: 1,
				maxt: 0,
				ms:   []labels.Matcher{labels.NewEqualMatcher("a", "a")},
				exp:  newMockSeriesSet([]Series{}),
			},
			{
				mint: 2,
				maxt: 6,
				ms:   []labels.Matcher{labels.NewEqualMatcher("a", "a")},
				exp: newMockSeriesSet([]Series{
					newSeries(map[string]string{
						"a": "a",
					},
						[]tsdbutil.Sample{sample{2, 3}, sample{3, 4}, sample{5, 2}, sample{6, 3}},
					),
					newSeries(map[string]string{
						"a": "a",
						"b": "b",
					},
						[]tsdbutil.Sample{sample{2, 2}, sample{3, 3}, sample{5, 3}, sample{6, 6}},
					),
				}),
			},
		},
	}

Outer:
	for _, c := range cases.queries {
		ir, cr, _, _ := createIdxChkReaders(cases.data)
		querier := &blockQuerier{
			index:      ir,
			chunks:     cr,
			tombstones: newMemTombstones(),

			mint: c.mint,
			maxt: c.maxt,
		}

		res, err := querier.Select(c.ms...)
		testutil.Ok(t, err)

		for {
			eok, rok := c.exp.Next(), res.Next()
			testutil.Equals(t, eok, rok)

			if !eok {
				continue Outer
			}
			sexp := c.exp.At()
			sres := res.At()

			testutil.Equals(t, sexp.Labels(), sres.Labels())

			smplExp, errExp := expandSeriesIterator(sexp.Iterator())
			smplRes, errRes := expandSeriesIterator(sres.Iterator())

			testutil.Equals(t, errExp, errRes)
			testutil.Equals(t, smplExp, smplRes)
		}
	}

	return
}

func TestBlockQuerierDelete(t *testing.T) {
	newSeries := func(l map[string]string, s []tsdbutil.Sample) Series {
		return &mockSeries{
			labels:   func() labels.Labels { return labels.FromMap(l) },
			iterator: func() SeriesIterator { return newListSeriesIterator(s) },
		}
	}

	type query struct {
		mint, maxt int64
		ms         []labels.Matcher
		exp        SeriesSet
	}

	cases := struct {
		data []seriesSamples

		tombstones TombstoneReader
		queries    []query
	}{
		data: []seriesSamples{
			{
				lset: map[string]string{
					"a": "a",
				},
				chunks: [][]sample{
					{
						{1, 2}, {2, 3}, {3, 4},
					},
					{
						{5, 2}, {6, 3}, {7, 4},
					},
				},
			},
			{
				lset: map[string]string{
					"a": "a",
					"b": "b",
				},
				chunks: [][]sample{
					{
						{1, 1}, {2, 2}, {3, 3},
					},
					{
						{4, 15}, {5, 3}, {6, 6},
					},
				},
			},
			{
				lset: map[string]string{
					"b": "b",
				},
				chunks: [][]sample{
					{
						{1, 3}, {2, 2}, {3, 6},
					},
					{
						{5, 1}, {6, 7}, {7, 2},
					},
				},
			},
		},
		tombstones: &memTombstones{intvlGroups: map[uint64]Intervals{
			1: Intervals{{1, 3}},
			2: Intervals{{1, 3}, {6, 10}},
			3: Intervals{{6, 10}},
		}},
		queries: []query{
			{
				mint: 2,
				maxt: 7,
				ms:   []labels.Matcher{labels.NewEqualMatcher("a", "a")},
				exp: newMockSeriesSet([]Series{
					newSeries(map[string]string{
						"a": "a",
					},
						[]tsdbutil.Sample{sample{5, 2}, sample{6, 3}, sample{7, 4}},
					),
					newSeries(map[string]string{
						"a": "a",
						"b": "b",
					},
						[]tsdbutil.Sample{sample{4, 15}, sample{5, 3}},
					),
				}),
			},
			{
				mint: 2,
				maxt: 7,
				ms:   []labels.Matcher{labels.NewEqualMatcher("b", "b")},
				exp: newMockSeriesSet([]Series{
					newSeries(map[string]string{
						"a": "a",
						"b": "b",
					},
						[]tsdbutil.Sample{sample{4, 15}, sample{5, 3}},
					),
					newSeries(map[string]string{
						"b": "b",
					},
						[]tsdbutil.Sample{sample{2, 2}, sample{3, 6}, sample{5, 1}},
					),
				}),
			},
			{
				mint: 1,
				maxt: 4,
				ms:   []labels.Matcher{labels.NewEqualMatcher("a", "a")},
				exp: newMockSeriesSet([]Series{
					newSeries(map[string]string{
						"a": "a",
						"b": "b",
					},
						[]tsdbutil.Sample{sample{4, 15}},
					),
				}),
			},
			{
				mint: 1,
				maxt: 3,
				ms:   []labels.Matcher{labels.NewEqualMatcher("a", "a")},
				exp:  newMockSeriesSet([]Series{}),
			},
		},
	}

Outer:
	for _, c := range cases.queries {
		ir, cr, _, _ := createIdxChkReaders(cases.data)
		querier := &blockQuerier{
			index:      ir,
			chunks:     cr,
			tombstones: cases.tombstones,

			mint: c.mint,
			maxt: c.maxt,
		}

		res, err := querier.Select(c.ms...)
		testutil.Ok(t, err)

		for {
			eok, rok := c.exp.Next(), res.Next()
			testutil.Equals(t, eok, rok)

			if !eok {
				continue Outer
			}
			sexp := c.exp.At()
			sres := res.At()

			testutil.Equals(t, sexp.Labels(), sres.Labels())

			smplExp, errExp := expandSeriesIterator(sexp.Iterator())
			smplRes, errRes := expandSeriesIterator(sres.Iterator())

			testutil.Equals(t, errExp, errRes)
			testutil.Equals(t, smplExp, smplRes)
		}
	}

	return
}

func TestBaseChunkSeries(t *testing.T) {
	type refdSeries struct {
		lset   labels.Labels
		chunks []chunks.Meta

		ref uint64
	}

	cases := []struct {
		series []refdSeries
		// Postings should be in the sorted order of the the series
		postings []uint64

		expIdxs []int
	}{
		{
			series: []refdSeries{
				{
					lset: labels.New([]labels.Label{{"a", "a"}}...),
					chunks: []chunks.Meta{
						{Ref: 29}, {Ref: 45}, {Ref: 245}, {Ref: 123}, {Ref: 4232}, {Ref: 5344},
						{Ref: 121},
					},
					ref: 12,
				},
				{
					lset: labels.New([]labels.Label{{"a", "a"}, {"b", "b"}}...),
					chunks: []chunks.Meta{
						{Ref: 82}, {Ref: 23}, {Ref: 234}, {Ref: 65}, {Ref: 26},
					},
					ref: 10,
				},
				{
					lset:   labels.New([]labels.Label{{"b", "c"}}...),
					chunks: []chunks.Meta{{Ref: 8282}},
					ref:    1,
				},
				{
					lset: labels.New([]labels.Label{{"b", "b"}}...),
					chunks: []chunks.Meta{
						{Ref: 829}, {Ref: 239}, {Ref: 2349}, {Ref: 659}, {Ref: 269},
					},
					ref: 108,
				},
			},
			postings: []uint64{12, 13, 10, 108}, // 13 doesn't exist and should just be skipped over.
			expIdxs:  []int{0, 1, 3},
		},
		{
			series: []refdSeries{
				{
					lset: labels.New([]labels.Label{{"a", "a"}, {"b", "b"}}...),
					chunks: []chunks.Meta{
						{Ref: 82}, {Ref: 23}, {Ref: 234}, {Ref: 65}, {Ref: 26},
					},
					ref: 10,
				},
				{
					lset:   labels.New([]labels.Label{{"b", "c"}}...),
					chunks: []chunks.Meta{{Ref: 8282}},
					ref:    3,
				},
			},
			postings: []uint64{},
			expIdxs:  []int{},
		},
	}

	for _, tc := range cases {
		mi := newMockIndex()
		for _, s := range tc.series {
			mi.AddSeries(s.ref, s.lset, s.chunks...)
		}

		bcs := &baseChunkSeries{
			p:          index.NewListPostings(tc.postings),
			index:      mi,
			tombstones: newMemTombstones(),
		}

		i := 0
		for bcs.Next() {
			lset, chks, _ := bcs.At()

			idx := tc.expIdxs[i]

			testutil.Equals(t, tc.series[idx].lset, lset)
			testutil.Equals(t, tc.series[idx].chunks, chks)

			i++
		}
		testutil.Equals(t, len(tc.expIdxs), i)
		testutil.Ok(t, bcs.Err())
	}

	return
}

// TODO: Remove after simpleSeries is merged
type itSeries struct {
	si SeriesIterator
}

func (s itSeries) Iterator() SeriesIterator { return s.si }
func (s itSeries) Labels() labels.Labels    { return labels.Labels{} }

func TestSeriesIterator(t *testing.T) {
	itcases := []struct {
		a, b, c []tsdbutil.Sample
		exp     []tsdbutil.Sample

		mint, maxt int64
	}{
		{
			a: []tsdbutil.Sample{},
			b: []tsdbutil.Sample{},
			c: []tsdbutil.Sample{},

			exp: []tsdbutil.Sample{},

			mint: math.MinInt64,
			maxt: math.MaxInt64,
		},
		{
			a: []tsdbutil.Sample{
				sample{1, 2},
				sample{2, 3},
				sample{3, 5},
				sample{6, 1},
			},
			b: []tsdbutil.Sample{},
			c: []tsdbutil.Sample{
				sample{7, 89}, sample{9, 8},
			},

			exp: []tsdbutil.Sample{
				sample{1, 2}, sample{2, 3}, sample{3, 5}, sample{6, 1}, sample{7, 89}, sample{9, 8},
			},
			mint: math.MinInt64,
			maxt: math.MaxInt64,
		},
		{
			a: []tsdbutil.Sample{},
			b: []tsdbutil.Sample{
				sample{1, 2}, sample{2, 3}, sample{3, 5}, sample{6, 1},
			},
			c: []tsdbutil.Sample{
				sample{7, 89}, sample{9, 8},
			},

			exp: []tsdbutil.Sample{
				sample{1, 2}, sample{2, 3}, sample{3, 5}, sample{6, 1}, sample{7, 89}, sample{9, 8},
			},
			mint: 2,
			maxt: 8,
		},
		{
			a: []tsdbutil.Sample{
				sample{1, 2}, sample{2, 3}, sample{3, 5}, sample{6, 1},
			},
			b: []tsdbutil.Sample{
				sample{7, 89}, sample{9, 8},
			},
			c: []tsdbutil.Sample{
				sample{10, 22}, sample{203, 3493},
			},

			exp: []tsdbutil.Sample{
				sample{1, 2}, sample{2, 3}, sample{3, 5}, sample{6, 1}, sample{7, 89}, sample{9, 8}, sample{10, 22}, sample{203, 3493},
			},
			mint: 6,
			maxt: 10,
		},
	}

	seekcases := []struct {
		a, b, c []tsdbutil.Sample

		seek    int64
		success bool
		exp     []tsdbutil.Sample

		mint, maxt int64
	}{
		{
			a: []tsdbutil.Sample{},
			b: []tsdbutil.Sample{},
			c: []tsdbutil.Sample{},

			seek:    0,
			success: false,
			exp:     nil,
		},
		{
			a: []tsdbutil.Sample{
				sample{2, 3},
			},
			b: []tsdbutil.Sample{},
			c: []tsdbutil.Sample{
				sample{7, 89}, sample{9, 8},
			},

			seek:    10,
			success: false,
			exp:     nil,
			mint:    math.MinInt64,
			maxt:    math.MaxInt64,
		},
		{
			a: []tsdbutil.Sample{},
			b: []tsdbutil.Sample{
				sample{1, 2}, sample{3, 5}, sample{6, 1},
			},
			c: []tsdbutil.Sample{
				sample{7, 89}, sample{9, 8},
			},

			seek:    2,
			success: true,
			exp: []tsdbutil.Sample{
				sample{3, 5}, sample{6, 1}, sample{7, 89}, sample{9, 8},
			},
			mint: 5,
			maxt: 8,
		},
		{
			a: []tsdbutil.Sample{
				sample{6, 1},
			},
			b: []tsdbutil.Sample{
				sample{9, 8},
			},
			c: []tsdbutil.Sample{
				sample{10, 22}, sample{203, 3493},
			},

			seek:    10,
			success: true,
			exp: []tsdbutil.Sample{
				sample{10, 22}, sample{203, 3493},
			},
			mint: 10,
			maxt: 203,
		},
		{
			a: []tsdbutil.Sample{
				sample{6, 1},
			},
			b: []tsdbutil.Sample{
				sample{9, 8},
			},
			c: []tsdbutil.Sample{
				sample{10, 22}, sample{203, 3493},
			},

			seek:    203,
			success: true,
			exp: []tsdbutil.Sample{
				sample{203, 3493},
			},
			mint: 7,
			maxt: 203,
		},
	}

	t.Run("Chunk", func(t *testing.T) {
		for _, tc := range itcases {
			chkMetas := []chunks.Meta{
				tsdbutil.ChunkFromSamples(tc.a),
				tsdbutil.ChunkFromSamples(tc.b),
				tsdbutil.ChunkFromSamples(tc.c),
			}
			res := newChunkSeriesIterator(chkMetas, nil, tc.mint, tc.maxt)

			smplValid := make([]tsdbutil.Sample, 0)
			for _, s := range tc.exp {
				if s.T() >= tc.mint && s.T() <= tc.maxt {
					smplValid = append(smplValid, tsdbutil.Sample(s))
				}
			}
			exp := newListSeriesIterator(smplValid)

			smplExp, errExp := expandSeriesIterator(exp)
			smplRes, errRes := expandSeriesIterator(res)

			testutil.Equals(t, errExp, errRes)
			testutil.Equals(t, smplExp, smplRes)
		}

		t.Run("Seek", func(t *testing.T) {
			extra := []struct {
				a, b, c []tsdbutil.Sample

				seek    int64
				success bool
				exp     []tsdbutil.Sample

				mint, maxt int64
			}{
				{
					a: []tsdbutil.Sample{
						sample{6, 1},
					},
					b: []tsdbutil.Sample{
						sample{9, 8},
					},
					c: []tsdbutil.Sample{
						sample{10, 22}, sample{203, 3493},
					},

					seek:    203,
					success: false,
					exp:     nil,
					mint:    2,
					maxt:    202,
				},
				{
					a: []tsdbutil.Sample{
						sample{6, 1},
					},
					b: []tsdbutil.Sample{
						sample{9, 8},
					},
					c: []tsdbutil.Sample{
						sample{10, 22}, sample{203, 3493},
					},

					seek:    5,
					success: true,
					exp:     []tsdbutil.Sample{sample{10, 22}},
					mint:    10,
					maxt:    202,
				},
			}

			seekcases2 := append(seekcases, extra...)

			for _, tc := range seekcases2 {
				chkMetas := []chunks.Meta{
					tsdbutil.ChunkFromSamples(tc.a),
					tsdbutil.ChunkFromSamples(tc.b),
					tsdbutil.ChunkFromSamples(tc.c),
				}
				res := newChunkSeriesIterator(chkMetas, nil, tc.mint, tc.maxt)

				smplValid := make([]tsdbutil.Sample, 0)
				for _, s := range tc.exp {
					if s.T() >= tc.mint && s.T() <= tc.maxt {
						smplValid = append(smplValid, tsdbutil.Sample(s))
					}
				}
				exp := newListSeriesIterator(smplValid)

				testutil.Equals(t, tc.success, res.Seek(tc.seek))

				if tc.success {
					// Init the list and then proceed to check.
					remaining := exp.Next()
					testutil.Assert(t, remaining == true, "")

					for remaining {
						sExp, eExp := exp.At()
						sRes, eRes := res.At()
						testutil.Equals(t, eExp, eRes)
						testutil.Equals(t, sExp, sRes)

						remaining = exp.Next()
						testutil.Equals(t, remaining, res.Next())
					}
				}
			}
		})
	})

	t.Run("Chain", func(t *testing.T) {
		itcasesExtra := []struct {
			a, b, c    []Sample
			exp        []Sample
			mint, maxt int64
		}{
			{
				a: []Sample{
					sample{1, 2}, sample{2, 3}, sample{3, 5}, sample{6, 1},
				},
				b: []Sample{
					sample{5, 49}, sample{7, 89}, sample{9, 8},
				},
				c: []Sample{
					sample{2, 33}, sample{4, 44}, sample{10, 3},
				},

				exp: []Sample{
					sample{1, 2}, sample{2, 33}, sample{3, 5}, sample{4, 44}, sample{5, 49}, sample{6, 1}, sample{7, 89}, sample{9, 8}, sample{10, 3},
				},
				mint: math.MinInt64,
				maxt: math.MaxInt64,
			},
			{
				a: []Sample{
					sample{1, 2}, sample{2, 3}, sample{9, 5}, sample{13, 1},
				},
				b: []Sample{},
				c: []Sample{
					sample{1, 23}, sample{2, 342}, sample{3, 25}, sample{6, 11},
				},

				exp: []Sample{
					sample{1, 23}, sample{2, 342}, sample{3, 25}, sample{6, 11}, sample{9, 5}, sample{13, 1},
				},
				mint: math.MinInt64,
				maxt: math.MaxInt64,
			},
		}
		for _, tc := range append(itcases, itcasesExtra...) {
			a, b, c := itSeries{newListSeriesIterator(tc.a)},
				itSeries{newListSeriesIterator(tc.b)},
				itSeries{newListSeriesIterator(tc.c)}

<<<<<<< HEAD
			res := newVerticalMergeSeriesIterator(a, b, c)
			exp := newListSeriesIterator([]Sample(tc.exp))
=======
			res := newChainedSeriesIterator(a, b, c)
			exp := newListSeriesIterator([]tsdbutil.Sample(tc.exp))
>>>>>>> dac2b97d

			smplExp, errExp := expandSeriesIterator(exp)
			smplRes, errRes := expandSeriesIterator(res)

			testutil.Equals(t, errExp, errRes)
			testutil.Equals(t, smplExp, smplRes)
		}

		t.Run("Seek", func(t *testing.T) {
			for _, tc := range seekcases {
				a, b, c := itSeries{newListSeriesIterator(tc.a)},
					itSeries{newListSeriesIterator(tc.b)},
					itSeries{newListSeriesIterator(tc.c)}

				res := newVerticalMergeSeriesIterator(a, b, c)
				exp := newListSeriesIterator(tc.exp)

				testutil.Equals(t, tc.success, res.Seek(tc.seek))

				if tc.success {
					// Init the list and then proceed to check.
					remaining := exp.Next()
					testutil.Assert(t, remaining == true, "")

					for remaining {
						sExp, eExp := exp.At()
						sRes, eRes := res.At()
						testutil.Equals(t, eExp, eRes)
						testutil.Equals(t, sExp, sRes)

						remaining = exp.Next()
						testutil.Equals(t, remaining, res.Next())
					}
				}
			}
		})
	})

	return
}

// Regression for: https://github.com/prometheus/tsdb/pull/97
func TestChunkSeriesIterator_DoubleSeek(t *testing.T) {
	chkMetas := []chunks.Meta{
		tsdbutil.ChunkFromSamples([]tsdbutil.Sample{}),
		tsdbutil.ChunkFromSamples([]tsdbutil.Sample{sample{1, 1}, sample{2, 2}, sample{3, 3}}),
		tsdbutil.ChunkFromSamples([]tsdbutil.Sample{sample{4, 4}, sample{5, 5}}),
	}

	res := newChunkSeriesIterator(chkMetas, nil, 2, 8)
	testutil.Assert(t, res.Seek(1) == true, "")
	testutil.Assert(t, res.Seek(2) == true, "")
	ts, v := res.At()
	testutil.Equals(t, int64(2), ts)
	testutil.Equals(t, float64(2), v)
}

// Regression when seeked chunks were still found via binary search and we always
// skipped to the end when seeking a value in the current chunk.
func TestChunkSeriesIterator_SeekInCurrentChunk(t *testing.T) {
	metas := []chunks.Meta{
		tsdbutil.ChunkFromSamples([]tsdbutil.Sample{}),
		tsdbutil.ChunkFromSamples([]tsdbutil.Sample{sample{1, 2}, sample{3, 4}, sample{5, 6}, sample{7, 8}}),
		tsdbutil.ChunkFromSamples([]tsdbutil.Sample{}),
	}

	it := newChunkSeriesIterator(metas, nil, 1, 7)

	testutil.Assert(t, it.Next() == true, "")
	ts, v := it.At()
	testutil.Equals(t, int64(1), ts)
	testutil.Equals(t, float64(2), v)

	testutil.Assert(t, it.Seek(4) == true, "")
	ts, v = it.At()
	testutil.Equals(t, int64(5), ts)
	testutil.Equals(t, float64(6), v)
}

// Regression when calling Next() with a time bounded to fit within two samples.
// Seek gets called and advances beyond the max time, which was just accepted as a valid sample.
func TestChunkSeriesIterator_NextWithMinTime(t *testing.T) {
	metas := []chunks.Meta{
		tsdbutil.ChunkFromSamples([]tsdbutil.Sample{sample{1, 6}, sample{5, 6}, sample{7, 8}}),
	}

	it := newChunkSeriesIterator(metas, nil, 2, 4)
	testutil.Assert(t, it.Next() == false, "")
}

func TestPopulatedCSReturnsValidChunkSlice(t *testing.T) {
	lbls := []labels.Labels{labels.New(labels.Label{"a", "b"})}
	chunkMetas := [][]chunks.Meta{
		{
			{MinTime: 1, MaxTime: 2, Ref: 1},
			{MinTime: 3, MaxTime: 4, Ref: 2},
			{MinTime: 10, MaxTime: 12, Ref: 3},
		},
	}

	cr := mockChunkReader(
		map[uint64]chunkenc.Chunk{
			1: chunkenc.NewXORChunk(),
			2: chunkenc.NewXORChunk(),
			3: chunkenc.NewXORChunk(),
		},
	)

	m := &mockChunkSeriesSet{l: lbls, cm: chunkMetas, i: -1}
	p := &populatedChunkSeries{
		set:    m,
		chunks: cr,

		mint: 0,
		maxt: 0,
	}

	testutil.Assert(t, p.Next() == false, "")

	p.mint = 6
	p.maxt = 9
	testutil.Assert(t, p.Next() == false, "")

	// Test the case where 1 chunk could cause an unpopulated chunk to be returned.
	chunkMetas = [][]chunks.Meta{
		{
			{MinTime: 1, MaxTime: 2, Ref: 1},
		},
	}

	m = &mockChunkSeriesSet{l: lbls, cm: chunkMetas, i: -1}
	p = &populatedChunkSeries{
		set:    m,
		chunks: cr,

		mint: 10,
		maxt: 15,
	}
	testutil.Assert(t, p.Next() == false, "")
	return
}

type mockChunkSeriesSet struct {
	l  []labels.Labels
	cm [][]chunks.Meta

	i int
}

func (m *mockChunkSeriesSet) Next() bool {
	if len(m.l) != len(m.cm) {
		return false
	}
	m.i++
	return m.i < len(m.l)
}

func (m *mockChunkSeriesSet) At() (labels.Labels, []chunks.Meta, Intervals) {
	return m.l[m.i], m.cm[m.i], nil
}

func (m *mockChunkSeriesSet) Err() error {
	return nil
}

// Test the cost of merging series sets for different number of merged sets and their size.
// The subset are all equivalent so this does not capture merging of partial or non-overlapping sets well.
func BenchmarkMergedSeriesSet(b *testing.B) {
	var sel func(sets []SeriesSet) SeriesSet

	sel = func(sets []SeriesSet) SeriesSet {
		if len(sets) == 0 {
			return EmptySeriesSet()
		}
		if len(sets) == 1 {
			return sets[0]
		}
		l := len(sets) / 2
		return newMergedSeriesSet(sel(sets[:l]), sel(sets[l:]))
	}

	for _, k := range []int{
		100,
		1000,
		10000,
		20000,
	} {
		for _, j := range []int{1, 2, 4, 8, 16, 32} {
			b.Run(fmt.Sprintf("series=%d,blocks=%d", k, j), func(b *testing.B) {
				lbls, err := labels.ReadLabels(filepath.Join("testdata", "20kseries.json"), k)
				testutil.Ok(b, err)

				sort.Sort(labels.Slice(lbls))

				in := make([][]Series, j)

				for _, l := range lbls {
					l2 := l
					for j := range in {
						in[j] = append(in[j], &mockSeries{labels: func() labels.Labels { return l2 }})
					}
				}

				b.ResetTimer()

				for i := 0; i < b.N; i++ {
					var sets []SeriesSet
					for _, s := range in {
						sets = append(sets, newMockSeriesSet(s))
					}
					ms := sel(sets)

					i := 0
					for ms.Next() {
						i++
					}
					testutil.Ok(b, ms.Err())
					testutil.Equals(b, len(lbls), i)
				}
			})
		}
	}
}

func BenchmarkPersistedQueries(b *testing.B) {
	for _, nSeries := range []int{10, 100} {
		for _, nSamples := range []int64{1000, 10000, 100000} {
			b.Run(fmt.Sprintf("series=%d,samplesPerSeries=%d", nSeries, nSamples), func(b *testing.B) {
				dir, err := ioutil.TempDir("", "bench_persisted")
				testutil.Ok(b, err)
				defer os.RemoveAll(dir)
<<<<<<< HEAD
				block, err := OpenBlock(nil, createBlock(b, dir, nSeries, 1, int64(nSamples), nil), nil)
=======
				block, err := OpenBlock(nil, createBlock(b, dir, genSeries(nSeries, 10, 1, int64(nSamples))), nil)
>>>>>>> dac2b97d
				testutil.Ok(b, err)
				defer block.Close()

				q, err := NewBlockQuerier(block, block.Meta().MinTime, block.Meta().MaxTime)
				testutil.Ok(b, err)
				defer q.Close()

				b.ResetTimer()
				b.ReportAllocs()

				for i := 0; i < b.N; i++ {
					ss, err := q.Select(labels.NewMustRegexpMatcher("__name__", ".+"))
					for ss.Next() {
						s := ss.At()
						s.Labels()
						it := s.Iterator()
						for it.Next() {
						}
						testutil.Ok(b, it.Err())
					}
					testutil.Ok(b, ss.Err())
					testutil.Ok(b, err)
				}
			})
		}
	}
}

type mockChunkReader map[uint64]chunkenc.Chunk

func (cr mockChunkReader) Chunk(id uint64) (chunkenc.Chunk, error) {
	chk, ok := cr[id]
	if ok {
		return chk, nil
	}

	return nil, errors.New("Chunk with ref not found")
}

func (cr mockChunkReader) Close() error {
	return nil
}

func TestDeletedIterator(t *testing.T) {
	chk := chunkenc.NewXORChunk()
	app, err := chk.Appender()
	testutil.Ok(t, err)
	// Insert random stuff from (0, 1000).
	act := make([]sample, 1000)
	for i := 0; i < 1000; i++ {
		act[i].t = int64(i)
		act[i].v = rand.Float64()
		app.Append(act[i].t, act[i].v)
	}

	cases := []struct {
		r Intervals
	}{
		{r: Intervals{{1, 20}}},
		{r: Intervals{{1, 10}, {12, 20}, {21, 23}, {25, 30}}},
		{r: Intervals{{1, 10}, {12, 20}, {20, 30}}},
		{r: Intervals{{1, 10}, {12, 23}, {25, 30}}},
		{r: Intervals{{1, 23}, {12, 20}, {25, 30}}},
		{r: Intervals{{1, 23}, {12, 20}, {25, 3000}}},
		{r: Intervals{{0, 2000}}},
		{r: Intervals{{500, 2000}}},
		{r: Intervals{{0, 200}}},
		{r: Intervals{{1000, 20000}}},
	}

	for _, c := range cases {
		i := int64(-1)
		it := &deletedIterator{it: chk.Iterator(), intervals: c.r[:]}
		ranges := c.r[:]
		for it.Next() {
			i++
			for _, tr := range ranges {
				if tr.inBounds(i) {
					i = tr.Maxt + 1
					ranges = ranges[1:]
				}
			}

			testutil.Assert(t, i < 1000, "")

			ts, v := it.At()
			testutil.Equals(t, act[i].t, ts)
			testutil.Equals(t, act[i].v, v)
		}
		// There has been an extra call to Next().
		i++
		for _, tr := range ranges {
			if tr.inBounds(i) {
				i = tr.Maxt + 1
				ranges = ranges[1:]
			}
		}

		testutil.Assert(t, i >= 1000, "")
		testutil.Ok(t, it.Err())
	}
}

type series struct {
	l      labels.Labels
	chunks []chunks.Meta
}

type mockIndex struct {
	series     map[uint64]series
	labelIndex map[string][]string
	postings   map[labels.Label][]uint64
	symbols    map[string]struct{}
}

func newMockIndex() mockIndex {
	ix := mockIndex{
		series:     make(map[uint64]series),
		labelIndex: make(map[string][]string),
		postings:   make(map[labels.Label][]uint64),
		symbols:    make(map[string]struct{}),
	}
	return ix
}

func (m mockIndex) Symbols() (map[string]struct{}, error) {
	return m.symbols, nil
}

func (m mockIndex) AddSeries(ref uint64, l labels.Labels, chunks ...chunks.Meta) error {
	if _, ok := m.series[ref]; ok {
		return errors.Errorf("series with reference %d already added", ref)
	}
	for _, lbl := range l {
		m.symbols[lbl.Name] = struct{}{}
		m.symbols[lbl.Value] = struct{}{}
	}

	s := series{l: l}
	// Actual chunk data is not stored in the index.
	for _, c := range chunks {
		c.Chunk = nil
		s.chunks = append(s.chunks, c)
	}
	m.series[ref] = s

	return nil
}

func (m mockIndex) WriteLabelIndex(names []string, values []string) error {
	// TODO support composite indexes
	if len(names) != 1 {
		return errors.New("composite indexes not supported yet")
	}
	sort.Strings(values)
	m.labelIndex[names[0]] = values
	return nil
}

func (m mockIndex) WritePostings(name, value string, it index.Postings) error {
	l := labels.Label{Name: name, Value: value}
	if _, ok := m.postings[l]; ok {
		return errors.Errorf("postings for %s already added", l)
	}
	ep, err := index.ExpandPostings(it)
	if err != nil {
		return err
	}
	m.postings[l] = ep
	return nil
}

func (m mockIndex) Close() error {
	return nil
}

func (m mockIndex) LabelValues(names ...string) (index.StringTuples, error) {
	// TODO support composite indexes
	if len(names) != 1 {
		return nil, errors.New("composite indexes not supported yet")
	}

	return index.NewStringTuples(m.labelIndex[names[0]], 1)
}

func (m mockIndex) Postings(name, value string) (index.Postings, error) {
	l := labels.Label{Name: name, Value: value}
	return index.NewListPostings(m.postings[l]), nil
}

func (m mockIndex) SortedPostings(p index.Postings) index.Postings {
	ep, err := index.ExpandPostings(p)
	if err != nil {
		return index.ErrPostings(errors.Wrap(err, "expand postings"))
	}

	sort.Slice(ep, func(i, j int) bool {
		return labels.Compare(m.series[ep[i]].l, m.series[ep[j]].l) < 0
	})
	return index.NewListPostings(ep)
}

func (m mockIndex) Series(ref uint64, lset *labels.Labels, chks *[]chunks.Meta) error {
	s, ok := m.series[ref]
	if !ok {
		return ErrNotFound
	}
	*lset = append((*lset)[:0], s.l...)
	*chks = append((*chks)[:0], s.chunks...)

	return nil
}

func (m mockIndex) LabelIndices() ([][]string, error) {
	res := make([][]string, 0, len(m.labelIndex))
	for k := range m.labelIndex {
		res = append(res, []string{k})
	}
	return res, nil
}

func (m mockIndex) LabelNames() ([]string, error) {
	labelNames := make([]string, 0, len(m.labelIndex))
	for name := range m.labelIndex {
		labelNames = append(labelNames, name)
	}
	sort.Strings(labelNames)
	return labelNames, nil
}

<<<<<<< HEAD
func BenchmarkQueryIteratorOverMultipleBlocks(b *testing.B) {
	numBlocks := 20
	nSeries := 1000
	numSamplesPerSeriesPerBlock := 2000

	dir, err := ioutil.TempDir("", "bench_query_iterator")
	testutil.Ok(b, err)
	defer os.RemoveAll(dir)

	var blocks []*Block
	for i := int64(0); i < int64(numBlocks); i++ {
		block, err := OpenBlock(nil, createBlock(b, dir, nSeries, (2*i)*int64(numSamplesPerSeriesPerBlock), ((2*i)+1)*int64(numSamplesPerSeriesPerBlock), nil), nil)
		testutil.Ok(b, err)
		blocks = append(blocks, block)
		defer block.Close()
	}

	sq := &querier{
		blocks: make([]Querier, 0, len(blocks)),
	}
	defer sq.Close()
	for _, blk := range blocks {
		q, err := NewBlockQuerier(blk, math.MinInt64, math.MaxInt64)
		testutil.Ok(b, err)
		sq.blocks = append(sq.blocks, q)
	}

	b.ResetTimer()
	b.ReportAllocs()

	ss, err := sq.Select(labels.NewMustRegexpMatcher("__name__", ".+"))
	for ss.Next() {
		s := ss.At()
		it := s.Iterator()
		for it.Next() {
		}
		testutil.Ok(b, it.Err())
	}
	testutil.Ok(b, ss.Err())
	testutil.Ok(b, err)
}

func BenchmarkQuerySeekOverMultipleBlocks(b *testing.B) {
	numBlocks := 20
	nSeries := 100
	numSamplesPerSeriesPerBlock := 200

	dir, err := ioutil.TempDir("", "bench_query_seek")
	testutil.Ok(b, err)
	defer os.RemoveAll(dir)

	var blocks []*Block
	for i := int64(0); i < int64(numBlocks); i++ {
		block, err := OpenBlock(nil, createBlock(b, dir, nSeries, (2*i)*int64(numSamplesPerSeriesPerBlock), ((2*i)+1)*int64(numSamplesPerSeriesPerBlock), nil), nil)
		testutil.Ok(b, err)
		blocks = append(blocks, block)
		defer block.Close()
	}

	sq := &querier{
		blocks: make([]Querier, 0, len(blocks)),
	}
	defer sq.Close()
	for _, blk := range blocks {
		q, err := NewBlockQuerier(blk, math.MinInt64, math.MaxInt64)
		testutil.Ok(b, err)
		sq.blocks = append(sq.blocks, q)
	}

	b.ResetTimer()
	b.ReportAllocs()

	ss, err := sq.Select(labels.NewMustRegexpMatcher("__name__", ".+"))
	for ss.Next() {
		s := ss.At()
		it := s.Iterator()
		for i := int64(0); i < int64(numBlocks); i++ {
			st := i * 1000000000
			for t := int64(0); t <= int64(numSamplesPerSeriesPerBlock); t++ {
				it.Seek(st + (t * 1000))
			}
		}
		testutil.Ok(b, it.Err())
	}
	testutil.Ok(b, ss.Err())
	testutil.Ok(b, err)
=======
type mockSeries struct {
	labels   func() labels.Labels
	iterator func() SeriesIterator
}

func newSeries(l map[string]string, s []tsdbutil.Sample) Series {
	return &mockSeries{
		labels:   func() labels.Labels { return labels.FromMap(l) },
		iterator: func() SeriesIterator { return newListSeriesIterator(s) },
	}
}
func (m *mockSeries) Labels() labels.Labels    { return m.labels() }
func (m *mockSeries) Iterator() SeriesIterator { return m.iterator() }

type listSeriesIterator struct {
	list []tsdbutil.Sample
	idx  int
}

func newListSeriesIterator(list []tsdbutil.Sample) *listSeriesIterator {
	return &listSeriesIterator{list: list, idx: -1}
}

func (it *listSeriesIterator) At() (int64, float64) {
	s := it.list[it.idx]
	return s.T(), s.V()
}

func (it *listSeriesIterator) Next() bool {
	it.idx++
	return it.idx < len(it.list)
}

func (it *listSeriesIterator) Seek(t int64) bool {
	if it.idx == -1 {
		it.idx = 0
	}
	// Do binary search between current position and end.
	it.idx = sort.Search(len(it.list)-it.idx, func(i int) bool {
		s := it.list[i+it.idx]
		return s.T() >= t
	})

	return it.idx < len(it.list)
}

func (it *listSeriesIterator) Err() error {
	return nil
>>>>>>> dac2b97d
}<|MERGE_RESOLUTION|>--- conflicted
+++ resolved
@@ -190,7 +190,7 @@
 	}
 }
 
-func expandSeriesIterator(it SeriesIterator) (r []sample, err error) {
+func expandSeriesIterator(it SeriesIterator) (r []tsdbutil.Sample, err error) {
 	for it.Next() {
 		t, v := it.At()
 		r = append(r, sample{t: t, v: v})
@@ -951,56 +951,68 @@
 	})
 
 	t.Run("Chain", func(t *testing.T) {
+		// Extra cases for overlapping series.
 		itcasesExtra := []struct {
-			a, b, c    []Sample
-			exp        []Sample
+			a, b, c    []tsdbutil.Sample
+			exp        []tsdbutil.Sample
 			mint, maxt int64
 		}{
 			{
-				a: []Sample{
+				a: []tsdbutil.Sample{
 					sample{1, 2}, sample{2, 3}, sample{3, 5}, sample{6, 1},
 				},
-				b: []Sample{
+				b: []tsdbutil.Sample{
 					sample{5, 49}, sample{7, 89}, sample{9, 8},
 				},
-				c: []Sample{
+				c: []tsdbutil.Sample{
 					sample{2, 33}, sample{4, 44}, sample{10, 3},
 				},
 
-				exp: []Sample{
+				exp: []tsdbutil.Sample{
 					sample{1, 2}, sample{2, 33}, sample{3, 5}, sample{4, 44}, sample{5, 49}, sample{6, 1}, sample{7, 89}, sample{9, 8}, sample{10, 3},
 				},
 				mint: math.MinInt64,
 				maxt: math.MaxInt64,
 			},
 			{
-				a: []Sample{
+				a: []tsdbutil.Sample{
 					sample{1, 2}, sample{2, 3}, sample{9, 5}, sample{13, 1},
 				},
-				b: []Sample{},
-				c: []Sample{
+				b: []tsdbutil.Sample{},
+				c: []tsdbutil.Sample{
 					sample{1, 23}, sample{2, 342}, sample{3, 25}, sample{6, 11},
 				},
 
-				exp: []Sample{
+				exp: []tsdbutil.Sample{
 					sample{1, 23}, sample{2, 342}, sample{3, 25}, sample{6, 11}, sample{9, 5}, sample{13, 1},
 				},
 				mint: math.MinInt64,
 				maxt: math.MaxInt64,
 			},
 		}
+
+		for _, tc := range itcases {
+			a, b, c := itSeries{newListSeriesIterator(tc.a)},
+				itSeries{newListSeriesIterator(tc.b)},
+				itSeries{newListSeriesIterator(tc.c)}
+
+			res := newChainedSeriesIterator(a, b, c)
+			exp := newListSeriesIterator([]tsdbutil.Sample(tc.exp))
+
+			smplExp, errExp := expandSeriesIterator(exp)
+			smplRes, errRes := expandSeriesIterator(res)
+
+			testutil.Equals(t, errExp, errRes)
+			testutil.Equals(t, smplExp, smplRes)
+		}
+
 		for _, tc := range append(itcases, itcasesExtra...) {
 			a, b, c := itSeries{newListSeriesIterator(tc.a)},
 				itSeries{newListSeriesIterator(tc.b)},
 				itSeries{newListSeriesIterator(tc.c)}
 
-<<<<<<< HEAD
 			res := newVerticalMergeSeriesIterator(a, b, c)
-			exp := newListSeriesIterator([]Sample(tc.exp))
-=======
-			res := newChainedSeriesIterator(a, b, c)
 			exp := newListSeriesIterator([]tsdbutil.Sample(tc.exp))
->>>>>>> dac2b97d
 
 			smplExp, errExp := expandSeriesIterator(exp)
 			smplRes, errRes := expandSeriesIterator(res)
@@ -1011,28 +1023,38 @@
 
 		t.Run("Seek", func(t *testing.T) {
 			for _, tc := range seekcases {
-				a, b, c := itSeries{newListSeriesIterator(tc.a)},
-					itSeries{newListSeriesIterator(tc.b)},
-					itSeries{newListSeriesIterator(tc.c)}
-
-				res := newVerticalMergeSeriesIterator(a, b, c)
-				exp := newListSeriesIterator(tc.exp)
-
-				testutil.Equals(t, tc.success, res.Seek(tc.seek))
-
-				if tc.success {
-					// Init the list and then proceed to check.
-					remaining := exp.Next()
-					testutil.Assert(t, remaining == true, "")
-
-					for remaining {
-						sExp, eExp := exp.At()
-						sRes, eRes := res.At()
-						testutil.Equals(t, eExp, eRes)
-						testutil.Equals(t, sExp, sRes)
-
-						remaining = exp.Next()
-						testutil.Equals(t, remaining, res.Next())
+				ress := []SeriesIterator{
+					newChainedSeriesIterator(
+						itSeries{newListSeriesIterator(tc.a)},
+						itSeries{newListSeriesIterator(tc.b)},
+						itSeries{newListSeriesIterator(tc.c)},
+					),
+					newVerticalMergeSeriesIterator(
+						itSeries{newListSeriesIterator(tc.a)},
+						itSeries{newListSeriesIterator(tc.b)},
+						itSeries{newListSeriesIterator(tc.c)},
+					),
+				}
+
+				for _, res := range ress {
+					exp := newListSeriesIterator(tc.exp)
+
+					testutil.Equals(t, tc.success, res.Seek(tc.seek))
+
+					if tc.success {
+						// Init the list and then proceed to check.
+						remaining := exp.Next()
+						testutil.Assert(t, remaining == true, "")
+
+						for remaining {
+							sExp, eExp := exp.At()
+							sRes, eRes := res.At()
+							testutil.Equals(t, eExp, eRes)
+							testutil.Equals(t, sExp, sRes)
+
+							remaining = exp.Next()
+							testutil.Equals(t, remaining, res.Next())
+						}
 					}
 				}
 			}
@@ -1232,11 +1254,8 @@
 				dir, err := ioutil.TempDir("", "bench_persisted")
 				testutil.Ok(b, err)
 				defer os.RemoveAll(dir)
-<<<<<<< HEAD
-				block, err := OpenBlock(nil, createBlock(b, dir, nSeries, 1, int64(nSamples), nil), nil)
-=======
+
 				block, err := OpenBlock(nil, createBlock(b, dir, genSeries(nSeries, 10, 1, int64(nSamples))), nil)
->>>>>>> dac2b97d
 				testutil.Ok(b, err)
 				defer block.Close()
 
@@ -1467,7 +1486,56 @@
 	return labelNames, nil
 }
 
-<<<<<<< HEAD
+type mockSeries struct {
+	labels   func() labels.Labels
+	iterator func() SeriesIterator
+}
+
+func newSeries(l map[string]string, s []tsdbutil.Sample) Series {
+	return &mockSeries{
+		labels:   func() labels.Labels { return labels.FromMap(l) },
+		iterator: func() SeriesIterator { return newListSeriesIterator(s) },
+	}
+}
+func (m *mockSeries) Labels() labels.Labels    { return m.labels() }
+func (m *mockSeries) Iterator() SeriesIterator { return m.iterator() }
+
+type listSeriesIterator struct {
+	list []tsdbutil.Sample
+	idx  int
+}
+
+func newListSeriesIterator(list []tsdbutil.Sample) *listSeriesIterator {
+	return &listSeriesIterator{list: list, idx: -1}
+}
+
+func (it *listSeriesIterator) At() (int64, float64) {
+	s := it.list[it.idx]
+	return s.T(), s.V()
+}
+
+func (it *listSeriesIterator) Next() bool {
+	it.idx++
+	return it.idx < len(it.list)
+}
+
+func (it *listSeriesIterator) Seek(t int64) bool {
+	if it.idx == -1 {
+		it.idx = 0
+	}
+	// Do binary search between current position and end.
+	it.idx = sort.Search(len(it.list)-it.idx, func(i int) bool {
+		s := it.list[i+it.idx]
+		return s.T() >= t
+	})
+
+	return it.idx < len(it.list)
+}
+
+func (it *listSeriesIterator) Err() error {
+	return nil
+}
+
 func BenchmarkQueryIteratorOverMultipleBlocks(b *testing.B) {
 	numBlocks := 20
 	nSeries := 1000
@@ -1479,7 +1547,7 @@
 
 	var blocks []*Block
 	for i := int64(0); i < int64(numBlocks); i++ {
-		block, err := OpenBlock(nil, createBlock(b, dir, nSeries, (2*i)*int64(numSamplesPerSeriesPerBlock), ((2*i)+1)*int64(numSamplesPerSeriesPerBlock), nil), nil)
+		block, err := OpenBlock(nil, createBlock(b, dir, genSeries(nSeries, 10, (2*i)*int64(numSamplesPerSeriesPerBlock), ((2*i)+1)*int64(numSamplesPerSeriesPerBlock))), nil)
 		testutil.Ok(b, err)
 		blocks = append(blocks, block)
 		defer block.Close()
@@ -1521,7 +1589,7 @@
 
 	var blocks []*Block
 	for i := int64(0); i < int64(numBlocks); i++ {
-		block, err := OpenBlock(nil, createBlock(b, dir, nSeries, (2*i)*int64(numSamplesPerSeriesPerBlock), ((2*i)+1)*int64(numSamplesPerSeriesPerBlock), nil), nil)
+		block, err := OpenBlock(nil, createBlock(b, dir, genSeries(nSeries, 10, (2*i)*int64(numSamplesPerSeriesPerBlock), ((2*i)+1)*int64(numSamplesPerSeriesPerBlock))), nil)
 		testutil.Ok(b, err)
 		blocks = append(blocks, block)
 		defer block.Close()
@@ -1554,54 +1622,4 @@
 	}
 	testutil.Ok(b, ss.Err())
 	testutil.Ok(b, err)
-=======
-type mockSeries struct {
-	labels   func() labels.Labels
-	iterator func() SeriesIterator
-}
-
-func newSeries(l map[string]string, s []tsdbutil.Sample) Series {
-	return &mockSeries{
-		labels:   func() labels.Labels { return labels.FromMap(l) },
-		iterator: func() SeriesIterator { return newListSeriesIterator(s) },
-	}
-}
-func (m *mockSeries) Labels() labels.Labels    { return m.labels() }
-func (m *mockSeries) Iterator() SeriesIterator { return m.iterator() }
-
-type listSeriesIterator struct {
-	list []tsdbutil.Sample
-	idx  int
-}
-
-func newListSeriesIterator(list []tsdbutil.Sample) *listSeriesIterator {
-	return &listSeriesIterator{list: list, idx: -1}
-}
-
-func (it *listSeriesIterator) At() (int64, float64) {
-	s := it.list[it.idx]
-	return s.T(), s.V()
-}
-
-func (it *listSeriesIterator) Next() bool {
-	it.idx++
-	return it.idx < len(it.list)
-}
-
-func (it *listSeriesIterator) Seek(t int64) bool {
-	if it.idx == -1 {
-		it.idx = 0
-	}
-	// Do binary search between current position and end.
-	it.idx = sort.Search(len(it.list)-it.idx, func(i int) bool {
-		s := it.list[i+it.idx]
-		return s.T() >= t
-	})
-
-	return it.idx < len(it.list)
-}
-
-func (it *listSeriesIterator) Err() error {
-	return nil
->>>>>>> dac2b97d
 }