// Copyright 2017 The Prometheus Authors
// Licensed under the Apache License, Version 2.0 (the "License");
// you may not use this file except in compliance with the License.
// You may obtain a copy of the License at
//
// http://www.apache.org/licenses/LICENSE-2.0
//
// Unless required by applicable law or agreed to in writing, software
// distributed under the License is distributed on an "AS IS" BASIS,
// WITHOUT WARRANTIES OR CONDITIONS OF ANY KIND, either express or implied.
// See the License for the specific language governing permissions and
// limitations under the License.

package tsdb

import (
	"fmt"
	"io/ioutil"
	"math"
	"math/rand"
	"os"
	"path/filepath"
	"sort"
	"testing"

	"github.com/pkg/errors"
	"github.com/prometheus/tsdb/chunkenc"
	"github.com/prometheus/tsdb/chunks"
	"github.com/prometheus/tsdb/index"
	"github.com/prometheus/tsdb/labels"
	"github.com/prometheus/tsdb/testutil"
	"github.com/prometheus/tsdb/tsdbutil"
)

type mockSeriesSet struct {
	next   func() bool
	series func() Series
	err    func() error
}

func (m *mockSeriesSet) Next() bool { return m.next() }
func (m *mockSeriesSet) At() Series { return m.series() }
func (m *mockSeriesSet) Err() error { return m.err() }

func newMockSeriesSet(list []Series) *mockSeriesSet {
	i := -1
	return &mockSeriesSet{
		next: func() bool {
			i++
			return i < len(list)
		},
		series: func() Series {
			return list[i]
		},
		err: func() error { return nil },
	}
}

type mockSeriesIterator struct {
	seek func(int64) bool
	at   func() (int64, float64)
	next func() bool
	err  func() error
}

func (m *mockSeriesIterator) Seek(t int64) bool    { return m.seek(t) }
func (m *mockSeriesIterator) At() (int64, float64) { return m.at() }
func (m *mockSeriesIterator) Next() bool           { return m.next() }
func (m *mockSeriesIterator) Err() error           { return m.err() }

type mockSeries struct {
	labels   func() labels.Labels
	iterator func() SeriesIterator
}

type Sample = tsdbutil.Sample

func newSeries(l map[string]string, s []Sample) Series {
	return &mockSeries{
		labels:   func() labels.Labels { return labels.FromMap(l) },
		iterator: func() SeriesIterator { return newListSeriesIterator(s) },
	}
}
func (m *mockSeries) Labels() labels.Labels    { return m.labels() }
func (m *mockSeries) Iterator() SeriesIterator { return m.iterator() }

type listSeriesIterator struct {
	list []Sample
	idx  int
}

func newListSeriesIterator(list []Sample) *listSeriesIterator {
	return &listSeriesIterator{list: list, idx: -1}
}

func (it *listSeriesIterator) At() (int64, float64) {
	s := it.list[it.idx]
	return s.T(), s.V()
}

func (it *listSeriesIterator) Next() bool {
	it.idx++
	return it.idx < len(it.list)
}

func (it *listSeriesIterator) Seek(t int64) bool {
	if it.idx == -1 {
		it.idx = 0
	}
	// Do binary search between current position and end.
	it.idx = sort.Search(len(it.list)-it.idx, func(i int) bool {
		s := it.list[i+it.idx]
		return s.T() >= t
	})

	return it.idx < len(it.list)
}

func (it *listSeriesIterator) Err() error {
	return nil
}

func TestMergedSeriesSet(t *testing.T) {

	cases := []struct {
		// The input sets in order (samples in series in b are strictly
		// after those in a).
		a, b SeriesSet
		// The composition of a and b in the partition series set must yield
		// results equivalent to the result series set.
		exp SeriesSet
	}{
		{
			a: newMockSeriesSet([]Series{
				newSeries(map[string]string{
					"a": "a",
				}, []Sample{
					sample{t: 1, v: 1},
				}),
			}),
			b: newMockSeriesSet([]Series{
				newSeries(map[string]string{
					"a": "a",
				}, []Sample{
					sample{t: 2, v: 2},
				}),
				newSeries(map[string]string{
					"b": "b",
				}, []Sample{
					sample{t: 1, v: 1},
				}),
			}),
			exp: newMockSeriesSet([]Series{
				newSeries(map[string]string{
					"a": "a",
				}, []Sample{
					sample{t: 1, v: 1},
					sample{t: 2, v: 2},
				}),
				newSeries(map[string]string{
					"b": "b",
				}, []Sample{
					sample{t: 1, v: 1},
				}),
			}),
		},
		{
			a: newMockSeriesSet([]Series{
				newSeries(map[string]string{
					"handler":  "prometheus",
					"instance": "127.0.0.1:9090",
				}, []Sample{
					sample{t: 1, v: 1},
				}),
				newSeries(map[string]string{
					"handler":  "prometheus",
					"instance": "localhost:9090",
				}, []Sample{
					sample{t: 1, v: 2},
				}),
			}),
			b: newMockSeriesSet([]Series{
				newSeries(map[string]string{
					"handler":  "prometheus",
					"instance": "127.0.0.1:9090",
				}, []Sample{
					sample{t: 2, v: 1},
				}),
				newSeries(map[string]string{
					"handler":  "query",
					"instance": "localhost:9090",
				}, []Sample{
					sample{t: 2, v: 2},
				}),
			}),
			exp: newMockSeriesSet([]Series{
				newSeries(map[string]string{
					"handler":  "prometheus",
					"instance": "127.0.0.1:9090",
				}, []Sample{
					sample{t: 1, v: 1},
					sample{t: 2, v: 1},
				}),
				newSeries(map[string]string{
					"handler":  "prometheus",
					"instance": "localhost:9090",
				}, []Sample{
					sample{t: 1, v: 2},
				}),
				newSeries(map[string]string{
					"handler":  "query",
					"instance": "localhost:9090",
				}, []Sample{
					sample{t: 2, v: 2},
				}),
			}),
		},
	}

Outer:
	for _, c := range cases {
		res := newMergedSeriesSet(c.a, c.b)

		for {
			eok, rok := c.exp.Next(), res.Next()
			testutil.Equals(t, eok, rok)

			if !eok {
				continue Outer
			}
			sexp := c.exp.At()
			sres := res.At()

			testutil.Equals(t, sexp.Labels(), sres.Labels())

			smplExp, errExp := expandSeriesIterator(sexp.Iterator())
			smplRes, errRes := expandSeriesIterator(sres.Iterator())

			testutil.Equals(t, errExp, errRes)
			testutil.Equals(t, smplExp, smplRes)
		}
	}
}

func expandSeriesIterator(it SeriesIterator) (r []sample, err error) {
	for it.Next() {
		t, v := it.At()
		r = append(r, sample{t: t, v: v})
	}

	return r, it.Err()
}

type seriesSamples struct {
	lset   map[string]string
	chunks [][]sample
}

// Index: labels -> postings -> chunkMetas -> chunkRef
// ChunkReader: ref -> vals
func createIdxChkReaders(tc []seriesSamples) (IndexReader, ChunkReader) {
	sort.Slice(tc, func(i, j int) bool {
		return labels.Compare(labels.FromMap(tc[i].lset), labels.FromMap(tc[i].lset)) < 0
	})

	postings := index.NewMemPostings()
	chkReader := mockChunkReader(make(map[uint64]chunkenc.Chunk))
	lblIdx := make(map[string]stringset)
	mi := newMockIndex()

	for i, s := range tc {
		i = i + 1 // 0 is not a valid posting.
		metas := make([]chunks.Meta, 0, len(s.chunks))
		for _, chk := range s.chunks {
			// Collisions can be there, but for tests, its fine.
			ref := rand.Uint64()

			metas = append(metas, chunks.Meta{
				MinTime: chk[0].t,
				MaxTime: chk[len(chk)-1].t,
				Ref:     ref,
			})

			chunk := chunkenc.NewXORChunk()
			app, _ := chunk.Appender()
			for _, smpl := range chk {
				app.Append(smpl.t, smpl.v)
			}
			chkReader[ref] = chunk
		}

		ls := labels.FromMap(s.lset)
		mi.AddSeries(uint64(i), ls, metas...)

		postings.Add(uint64(i), ls)

		for _, l := range ls {
			vs, present := lblIdx[l.Name]
			if !present {
				vs = stringset{}
				lblIdx[l.Name] = vs
			}
			vs.set(l.Value)
		}
	}

	for l, vs := range lblIdx {
		mi.WriteLabelIndex([]string{l}, vs.slice())
	}

	postings.Iter(func(l labels.Label, p index.Postings) error {
		return mi.WritePostings(l.Name, l.Value, p)
	})

	return mi, chkReader
}

func TestBlockQuerier(t *testing.T) {
	newSeries := func(l map[string]string, s []Sample) Series {
		return &mockSeries{
			labels:   func() labels.Labels { return labels.FromMap(l) },
			iterator: func() SeriesIterator { return newListSeriesIterator(s) },
		}
	}

	type query struct {
		mint, maxt int64
		ms         []labels.Matcher
		exp        SeriesSet
	}

	cases := struct {
		data []seriesSamples

		queries []query
	}{
		data: []seriesSamples{
			{
				lset: map[string]string{
					"a": "a",
				},
				chunks: [][]sample{
					{
						{1, 2}, {2, 3}, {3, 4},
					},
					{
						{5, 2}, {6, 3}, {7, 4},
					},
				},
			},
			{
				lset: map[string]string{
					"a": "a",
					"b": "b",
				},
				chunks: [][]sample{
					{
						{1, 1}, {2, 2}, {3, 3},
					},
					{
						{5, 3}, {6, 6},
					},
				},
			},
			{
				lset: map[string]string{
					"b": "b",
				},
				chunks: [][]sample{
					{
						{1, 3}, {2, 2}, {3, 6},
					},
					{
						{5, 1}, {6, 7}, {7, 2},
					},
				},
			},
			{
				lset: map[string]string{
					"p": "abcd",
					"x": "xyz",
				},
				chunks: [][]sample{
					{
						{1, 2}, {2, 3}, {3, 4},
					},
					{
						{5, 2}, {6, 3}, {7, 4},
					},
				},
			},
			{
				lset: map[string]string{
					"a": "ab",
					"p": "abce",
				},
				chunks: [][]sample{
					{
						{1, 1}, {2, 2}, {3, 3},
					},
					{
						{5, 3}, {6, 6},
					},
				},
			},
			{
				lset: map[string]string{
					"p": "xyz",
				},
				chunks: [][]sample{
					{
						{1, 1}, {2, 2}, {3, 3},
					},
					{
						{4, 4}, {5, 5}, {6, 6},
					},
				},
			},
		},

		queries: []query{
			{
				mint: 0,
				maxt: 0,
				ms:   []labels.Matcher{},
				exp:  newMockSeriesSet([]Series{}),
			},
			{
				mint: 0,
				maxt: 0,
				ms:   []labels.Matcher{labels.NewEqualMatcher("a", "a")},
				exp:  newMockSeriesSet([]Series{}),
			},
			{
				mint: 1,
				maxt: 0,
				ms:   []labels.Matcher{labels.NewEqualMatcher("a", "a")},
				exp:  newMockSeriesSet([]Series{}),
			},
			{
				mint: 2,
				maxt: 6,
				ms:   []labels.Matcher{labels.NewEqualMatcher("a", "a")},
				exp: newMockSeriesSet([]Series{
					newSeries(map[string]string{
						"a": "a",
					},
						[]Sample{sample{2, 3}, sample{3, 4}, sample{5, 2}, sample{6, 3}},
					),
					newSeries(map[string]string{
						"a": "a",
						"b": "b",
					},
						[]Sample{sample{2, 2}, sample{3, 3}, sample{5, 3}, sample{6, 6}},
					),
				}),
			},
			{
				mint: 2,
				maxt: 6,
				ms:   []labels.Matcher{labels.NewPrefixMatcher("p", "abc")},
				exp: newMockSeriesSet([]Series{
					newSeries(map[string]string{
						"a": "ab",
						"p": "abce",
					},
						[]Sample{sample{2, 2}, sample{3, 3}, sample{5, 3}, sample{6, 6}},
					),
					newSeries(map[string]string{
						"p": "abcd",
						"x": "xyz",
					},
						[]Sample{sample{2, 3}, sample{3, 4}, sample{5, 2}, sample{6, 3}},
					),
				}),
			},
		},
	}

Outer:
	for _, c := range cases.queries {
		ir, cr := createIdxChkReaders(cases.data)
		querier := &blockQuerier{
			index:      ir,
			chunks:     cr,
			tombstones: newMemTombstones(),

			mint: c.mint,
			maxt: c.maxt,
		}

		res, err := querier.Select(c.ms...)
		testutil.Ok(t, err)

		for {
			eok, rok := c.exp.Next(), res.Next()
			testutil.Equals(t, eok, rok)

			if !eok {
				continue Outer
			}
			sexp := c.exp.At()
			sres := res.At()

			testutil.Equals(t, sexp.Labels(), sres.Labels())

			smplExp, errExp := expandSeriesIterator(sexp.Iterator())
			smplRes, errRes := expandSeriesIterator(sres.Iterator())

			testutil.Equals(t, errExp, errRes)
			testutil.Equals(t, smplExp, smplRes)
		}
	}

	return
}

func TestBlockQuerierDelete(t *testing.T) {
	newSeries := func(l map[string]string, s []Sample) Series {
		return &mockSeries{
			labels:   func() labels.Labels { return labels.FromMap(l) },
			iterator: func() SeriesIterator { return newListSeriesIterator(s) },
		}
	}

	type query struct {
		mint, maxt int64
		ms         []labels.Matcher
		exp        SeriesSet
	}

	cases := struct {
		data []seriesSamples

		tombstones TombstoneReader
		queries    []query
	}{
		data: []seriesSamples{
			{
				lset: map[string]string{
					"a": "a",
				},
				chunks: [][]sample{
					{
						{1, 2}, {2, 3}, {3, 4},
					},
					{
						{5, 2}, {6, 3}, {7, 4},
					},
				},
			},
			{
				lset: map[string]string{
					"a": "a",
					"b": "b",
				},
				chunks: [][]sample{
					{
						{1, 1}, {2, 2}, {3, 3},
					},
					{
						{4, 15}, {5, 3}, {6, 6},
					},
				},
			},
			{
				lset: map[string]string{
					"b": "b",
				},
				chunks: [][]sample{
					{
						{1, 3}, {2, 2}, {3, 6},
					},
					{
						{5, 1}, {6, 7}, {7, 2},
					},
				},
			},
		},
		tombstones: &memTombstones{intvlGroups: map[uint64]Intervals{
			1: Intervals{{1, 3}},
			2: Intervals{{1, 3}, {6, 10}},
			3: Intervals{{6, 10}},
		}},
		queries: []query{
			{
				mint: 2,
				maxt: 7,
				ms:   []labels.Matcher{labels.NewEqualMatcher("a", "a")},
				exp: newMockSeriesSet([]Series{
					newSeries(map[string]string{
						"a": "a",
					},
						[]Sample{sample{5, 2}, sample{6, 3}, sample{7, 4}},
					),
					newSeries(map[string]string{
						"a": "a",
						"b": "b",
					},
						[]Sample{sample{4, 15}, sample{5, 3}},
					),
				}),
			},
			{
				mint: 2,
				maxt: 7,
				ms:   []labels.Matcher{labels.NewEqualMatcher("b", "b")},
				exp: newMockSeriesSet([]Series{
					newSeries(map[string]string{
						"a": "a",
						"b": "b",
					},
						[]Sample{sample{4, 15}, sample{5, 3}},
					),
					newSeries(map[string]string{
						"b": "b",
					},
						[]Sample{sample{2, 2}, sample{3, 6}, sample{5, 1}},
					),
				}),
			},
			{
				mint: 1,
				maxt: 4,
				ms:   []labels.Matcher{labels.NewEqualMatcher("a", "a")},
				exp: newMockSeriesSet([]Series{
					newSeries(map[string]string{
						"a": "a",
						"b": "b",
					},
						[]Sample{sample{4, 15}},
					),
				}),
			},
			{
				mint: 1,
				maxt: 3,
				ms:   []labels.Matcher{labels.NewEqualMatcher("a", "a")},
				exp:  newMockSeriesSet([]Series{}),
			},
		},
	}

Outer:
	for _, c := range cases.queries {
		ir, cr := createIdxChkReaders(cases.data)
		querier := &blockQuerier{
			index:      ir,
			chunks:     cr,
			tombstones: cases.tombstones,

			mint: c.mint,
			maxt: c.maxt,
		}

		res, err := querier.Select(c.ms...)
		testutil.Ok(t, err)

		for {
			eok, rok := c.exp.Next(), res.Next()
			testutil.Equals(t, eok, rok)

			if !eok {
				continue Outer
			}
			sexp := c.exp.At()
			sres := res.At()

			testutil.Equals(t, sexp.Labels(), sres.Labels())

			smplExp, errExp := expandSeriesIterator(sexp.Iterator())
			smplRes, errRes := expandSeriesIterator(sres.Iterator())

			testutil.Equals(t, errExp, errRes)
			testutil.Equals(t, smplExp, smplRes)
		}
	}

	return
}

func TestBaseChunkSeries(t *testing.T) {
	type refdSeries struct {
		lset   labels.Labels
		chunks []chunks.Meta

		ref uint64
	}

	cases := []struct {
		series []refdSeries
		// Postings should be in the sorted order of the the series
		postings []uint64

		expIdxs []int
	}{
		{
			series: []refdSeries{
				{
					lset: labels.New([]labels.Label{{"a", "a"}}...),
					chunks: []chunks.Meta{
						{Ref: 29}, {Ref: 45}, {Ref: 245}, {Ref: 123}, {Ref: 4232}, {Ref: 5344},
						{Ref: 121},
					},
					ref: 12,
				},
				{
					lset: labels.New([]labels.Label{{"a", "a"}, {"b", "b"}}...),
					chunks: []chunks.Meta{
						{Ref: 82}, {Ref: 23}, {Ref: 234}, {Ref: 65}, {Ref: 26},
					},
					ref: 10,
				},
				{
					lset:   labels.New([]labels.Label{{"b", "c"}}...),
					chunks: []chunks.Meta{{Ref: 8282}},
					ref:    1,
				},
				{
					lset: labels.New([]labels.Label{{"b", "b"}}...),
					chunks: []chunks.Meta{
						{Ref: 829}, {Ref: 239}, {Ref: 2349}, {Ref: 659}, {Ref: 269},
					},
					ref: 108,
				},
			},
			postings: []uint64{12, 13, 10, 108}, // 13 doesn't exist and should just be skipped over.
			expIdxs:  []int{0, 1, 3},
		},
		{
			series: []refdSeries{
				{
					lset: labels.New([]labels.Label{{"a", "a"}, {"b", "b"}}...),
					chunks: []chunks.Meta{
						{Ref: 82}, {Ref: 23}, {Ref: 234}, {Ref: 65}, {Ref: 26},
					},
					ref: 10,
				},
				{
					lset:   labels.New([]labels.Label{{"b", "c"}}...),
					chunks: []chunks.Meta{{Ref: 8282}},
					ref:    3,
				},
			},
			postings: []uint64{},
			expIdxs:  []int{},
		},
	}

	for _, tc := range cases {
		mi := newMockIndex()
		for _, s := range tc.series {
			mi.AddSeries(s.ref, s.lset, s.chunks...)
		}

		bcs := &baseChunkSeries{
			p:          index.NewListPostings(tc.postings),
			index:      mi,
			tombstones: newMemTombstones(),
		}

		i := 0
		for bcs.Next() {
			lset, chks, _ := bcs.At()

			idx := tc.expIdxs[i]

			testutil.Equals(t, tc.series[idx].lset, lset)
			testutil.Equals(t, tc.series[idx].chunks, chks)

			i++
		}
		testutil.Equals(t, len(tc.expIdxs), i)
		testutil.Ok(t, bcs.Err())
	}

	return
}

// TODO: Remove after simpleSeries is merged
type itSeries struct {
	si SeriesIterator
}

func (s itSeries) Iterator() SeriesIterator { return s.si }
func (s itSeries) Labels() labels.Labels    { return labels.Labels{} }

func TestSeriesIterator(t *testing.T) {
	itcases := []struct {
		a, b, c []Sample
		exp     []Sample

		mint, maxt int64
	}{
		{
			a: []Sample{},
			b: []Sample{},
			c: []Sample{},

			exp: []Sample{},

			mint: math.MinInt64,
			maxt: math.MaxInt64,
		},
		{
			a: []Sample{
				sample{1, 2},
				sample{2, 3},
				sample{3, 5},
				sample{6, 1},
			},
			b: []Sample{},
			c: []Sample{
				sample{7, 89}, sample{9, 8},
			},

			exp: []Sample{
				sample{1, 2}, sample{2, 3}, sample{3, 5}, sample{6, 1}, sample{7, 89}, sample{9, 8},
			},
			mint: math.MinInt64,
			maxt: math.MaxInt64,
		},
		{
			a: []Sample{},
			b: []Sample{
				sample{1, 2}, sample{2, 3}, sample{3, 5}, sample{6, 1},
			},
			c: []Sample{
				sample{7, 89}, sample{9, 8},
			},

			exp: []Sample{
				sample{1, 2}, sample{2, 3}, sample{3, 5}, sample{6, 1}, sample{7, 89}, sample{9, 8},
			},
			mint: 2,
			maxt: 8,
		},
		{
			a: []Sample{
				sample{1, 2}, sample{2, 3}, sample{3, 5}, sample{6, 1},
			},
			b: []Sample{
				sample{7, 89}, sample{9, 8},
			},
			c: []Sample{
				sample{10, 22}, sample{203, 3493},
			},

			exp: []Sample{
				sample{1, 2}, sample{2, 3}, sample{3, 5}, sample{6, 1}, sample{7, 89}, sample{9, 8}, sample{10, 22}, sample{203, 3493},
			},
			mint: 6,
			maxt: 10,
		},
	}

	seekcases := []struct {
		a, b, c []Sample

		seek    int64
		success bool
		exp     []Sample

		mint, maxt int64
	}{
		{
			a: []Sample{},
			b: []Sample{},
			c: []Sample{},

			seek:    0,
			success: false,
			exp:     nil,
		},
		{
			a: []Sample{
				sample{2, 3},
			},
			b: []Sample{},
			c: []Sample{
				sample{7, 89}, sample{9, 8},
			},

			seek:    10,
			success: false,
			exp:     nil,
			mint:    math.MinInt64,
			maxt:    math.MaxInt64,
		},
		{
			a: []Sample{},
			b: []Sample{
				sample{1, 2}, sample{3, 5}, sample{6, 1},
			},
			c: []Sample{
				sample{7, 89}, sample{9, 8},
			},

			seek:    2,
			success: true,
			exp: []Sample{
				sample{3, 5}, sample{6, 1}, sample{7, 89}, sample{9, 8},
			},
			mint: 5,
			maxt: 8,
		},
		{
			a: []Sample{
				sample{6, 1},
			},
			b: []Sample{
				sample{9, 8},
			},
			c: []Sample{
				sample{10, 22}, sample{203, 3493},
			},

			seek:    10,
			success: true,
			exp: []Sample{
				sample{10, 22}, sample{203, 3493},
			},
			mint: 10,
			maxt: 203,
		},
		{
			a: []Sample{
				sample{6, 1},
			},
			b: []Sample{
				sample{9, 8},
			},
			c: []Sample{
				sample{10, 22}, sample{203, 3493},
			},

			seek:    203,
			success: true,
			exp: []Sample{
				sample{203, 3493},
			},
			mint: 7,
			maxt: 203,
		},
	}

	t.Run("Chunk", func(t *testing.T) {
		for _, tc := range itcases {
			chkMetas := []chunks.Meta{
				tsdbutil.ChunkFromSamples(tc.a),
				tsdbutil.ChunkFromSamples(tc.b),
				tsdbutil.ChunkFromSamples(tc.c),
			}
			res := newChunkSeriesIterator(chkMetas, nil, tc.mint, tc.maxt)

			smplValid := make([]Sample, 0)
			for _, s := range tc.exp {
				if s.T() >= tc.mint && s.T() <= tc.maxt {
					smplValid = append(smplValid, Sample(s))
				}
			}
			exp := newListSeriesIterator(smplValid)

			smplExp, errExp := expandSeriesIterator(exp)
			smplRes, errRes := expandSeriesIterator(res)

			testutil.Equals(t, errExp, errRes)
			testutil.Equals(t, smplExp, smplRes)
		}

		t.Run("Seek", func(t *testing.T) {
			extra := []struct {
				a, b, c []Sample

				seek    int64
				success bool
				exp     []Sample

				mint, maxt int64
			}{
				{
					a: []Sample{
						sample{6, 1},
					},
					b: []Sample{
						sample{9, 8},
					},
					c: []Sample{
						sample{10, 22}, sample{203, 3493},
					},

					seek:    203,
					success: false,
					exp:     nil,
					mint:    2,
					maxt:    202,
				},
				{
					a: []Sample{
						sample{6, 1},
					},
					b: []Sample{
						sample{9, 8},
					},
					c: []Sample{
						sample{10, 22}, sample{203, 3493},
					},

					seek:    5,
					success: true,
					exp:     []Sample{sample{10, 22}},
					mint:    10,
					maxt:    202,
				},
			}

			seekcases2 := append(seekcases, extra...)

			for _, tc := range seekcases2 {
				chkMetas := []chunks.Meta{
					tsdbutil.ChunkFromSamples(tc.a),
					tsdbutil.ChunkFromSamples(tc.b),
					tsdbutil.ChunkFromSamples(tc.c),
				}
				res := newChunkSeriesIterator(chkMetas, nil, tc.mint, tc.maxt)

				smplValid := make([]Sample, 0)
				for _, s := range tc.exp {
					if s.T() >= tc.mint && s.T() <= tc.maxt {
						smplValid = append(smplValid, Sample(s))
					}
				}
				exp := newListSeriesIterator(smplValid)

				testutil.Equals(t, tc.success, res.Seek(tc.seek))

				if tc.success {
					// Init the list and then proceed to check.
					remaining := exp.Next()
					testutil.Assert(t, remaining == true, "")

					for remaining {
						sExp, eExp := exp.At()
						sRes, eRes := res.At()
						testutil.Equals(t, eExp, eRes)
						testutil.Equals(t, sExp, sRes)

						remaining = exp.Next()
						testutil.Equals(t, remaining, res.Next())
					}
				}
			}
		})
	})

	t.Run("Chain", func(t *testing.T) {
		itcasesExtra := []struct {
			a, b, c []Sample
			exp     []Sample

			mint, maxt int64
		}{
			{
				a: []Sample{
					sample{1, 2}, sample{2, 3}, sample{3, 5}, sample{6, 1},
				},
				b: []Sample{
					sample{5, 49}, sample{7, 89}, sample{9, 8},
				},
				c: []Sample{
					sample{2, 33}, sample{4, 44}, sample{10, 3},
				},

				exp: []Sample{
					sample{1, 2}, sample{2, 33}, sample{3, 5}, sample{4, 44}, sample{5, 49}, sample{6, 1}, sample{7, 89}, sample{9, 8}, sample{10, 3},
				},
				mint: math.MinInt64,
				maxt: math.MaxInt64,
			},
			{
				a: []Sample{
					sample{1, 2}, sample{2, 3}, sample{9, 5}, sample{13, 1},
				},
				b: []Sample{},
				c: []Sample{
					sample{1, 23}, sample{2, 342}, sample{3, 25}, sample{6, 11},
				},

				exp: []Sample{
					sample{1, 23}, sample{2, 342}, sample{3, 25}, sample{6, 11}, sample{9, 5}, sample{13, 1},
				},
				mint: math.MinInt64,
				maxt: math.MaxInt64,
			},
		}
		for _, tc := range append(itcases, itcasesExtra...) {
			a, b, c := itSeries{newListSeriesIterator(tc.a)},
				itSeries{newListSeriesIterator(tc.b)},
				itSeries{newListSeriesIterator(tc.c)}

			res := newVerticalMergeSeriesIterator(a, b, c)
			exp := newListSeriesIterator([]Sample(tc.exp))

			smplExp, errExp := expandSeriesIterator(exp)
			smplRes, errRes := expandSeriesIterator(res)

			testutil.Equals(t, errExp, errRes)
			testutil.Equals(t, smplExp, smplRes)
		}

		t.Run("Seek", func(t *testing.T) {
			for _, tc := range seekcases {
				a, b, c := itSeries{newListSeriesIterator(tc.a)},
					itSeries{newListSeriesIterator(tc.b)},
					itSeries{newListSeriesIterator(tc.c)}

				res := newVerticalMergeSeriesIterator(a, b, c)
				exp := newListSeriesIterator(tc.exp)

				testutil.Equals(t, tc.success, res.Seek(tc.seek))

				if tc.success {
					// Init the list and then proceed to check.
					remaining := exp.Next()
					testutil.Assert(t, remaining == true, "")

					for remaining {
						sExp, eExp := exp.At()
						sRes, eRes := res.At()
						testutil.Equals(t, eExp, eRes)
						testutil.Equals(t, sExp, sRes)

						remaining = exp.Next()
						testutil.Equals(t, remaining, res.Next())
					}
				}
			}
		})
	})

	return
}

// Regression for: https://github.com/prometheus/tsdb/pull/97
func TestChunkSeriesIterator_DoubleSeek(t *testing.T) {
	chkMetas := []chunks.Meta{
		tsdbutil.ChunkFromSamples([]Sample{}),
		tsdbutil.ChunkFromSamples([]Sample{sample{1, 1}, sample{2, 2}, sample{3, 3}}),
		tsdbutil.ChunkFromSamples([]Sample{sample{4, 4}, sample{5, 5}}),
	}

	res := newChunkSeriesIterator(chkMetas, nil, 2, 8)
	testutil.Assert(t, res.Seek(1) == true, "")
	testutil.Assert(t, res.Seek(2) == true, "")
	ts, v := res.At()
	testutil.Equals(t, int64(2), ts)
	testutil.Equals(t, float64(2), v)
}

// Regression when seeked chunks were still found via binary search and we always
// skipped to the end when seeking a value in the current chunk.
func TestChunkSeriesIterator_SeekInCurrentChunk(t *testing.T) {
	metas := []chunks.Meta{
		tsdbutil.ChunkFromSamples([]Sample{}),
		tsdbutil.ChunkFromSamples([]Sample{sample{1, 2}, sample{3, 4}, sample{5, 6}, sample{7, 8}}),
		tsdbutil.ChunkFromSamples([]Sample{}),
	}

	it := newChunkSeriesIterator(metas, nil, 1, 7)

	testutil.Assert(t, it.Next() == true, "")
	ts, v := it.At()
	testutil.Equals(t, int64(1), ts)
	testutil.Equals(t, float64(2), v)

	testutil.Assert(t, it.Seek(4) == true, "")
	ts, v = it.At()
	testutil.Equals(t, int64(5), ts)
	testutil.Equals(t, float64(6), v)
}

// Regression when calling Next() with a time bounded to fit within two samples.
// Seek gets called and advances beyond the max time, which was just accepted as a valid sample.
func TestChunkSeriesIterator_NextWithMinTime(t *testing.T) {
	metas := []chunks.Meta{
		tsdbutil.ChunkFromSamples([]Sample{sample{1, 6}, sample{5, 6}, sample{7, 8}}),
	}

	it := newChunkSeriesIterator(metas, nil, 2, 4)
	testutil.Assert(t, it.Next() == false, "")
}

func TestPopulatedCSReturnsValidChunkSlice(t *testing.T) {
	lbls := []labels.Labels{labels.New(labels.Label{"a", "b"})}
	chunkMetas := [][]chunks.Meta{
		{
			{MinTime: 1, MaxTime: 2, Ref: 1},
			{MinTime: 3, MaxTime: 4, Ref: 2},
			{MinTime: 10, MaxTime: 12, Ref: 3},
		},
	}

	cr := mockChunkReader(
		map[uint64]chunkenc.Chunk{
			1: chunkenc.NewXORChunk(),
			2: chunkenc.NewXORChunk(),
			3: chunkenc.NewXORChunk(),
		},
	)

	m := &mockChunkSeriesSet{l: lbls, cm: chunkMetas, i: -1}
	p := &populatedChunkSeries{
		set:    m,
		chunks: cr,

		mint: 0,
		maxt: 0,
	}

	testutil.Assert(t, p.Next() == false, "")

	p.mint = 6
	p.maxt = 9
	testutil.Assert(t, p.Next() == false, "")

	// Test the case where 1 chunk could cause an unpopulated chunk to be returned.
	chunkMetas = [][]chunks.Meta{
		{
			{MinTime: 1, MaxTime: 2, Ref: 1},
		},
	}

	m = &mockChunkSeriesSet{l: lbls, cm: chunkMetas, i: -1}
	p = &populatedChunkSeries{
		set:    m,
		chunks: cr,

		mint: 10,
		maxt: 15,
	}
	testutil.Assert(t, p.Next() == false, "")
	return
}

type mockChunkSeriesSet struct {
	l  []labels.Labels
	cm [][]chunks.Meta

	i int
}

func (m *mockChunkSeriesSet) Next() bool {
	if len(m.l) != len(m.cm) {
		return false
	}
	m.i++
	return m.i < len(m.l)
}

func (m *mockChunkSeriesSet) At() (labels.Labels, []chunks.Meta, Intervals) {
	return m.l[m.i], m.cm[m.i], nil
}

func (m *mockChunkSeriesSet) Err() error {
	return nil
}

// Test the cost of merging series sets for different number of merged sets and their size.
// The subset are all equivalent so this does not capture merging of partial or non-overlapping sets well.
func BenchmarkMergedSeriesSet(b *testing.B) {
	var sel func(sets []SeriesSet) SeriesSet

	sel = func(sets []SeriesSet) SeriesSet {
		if len(sets) == 0 {
			return EmptySeriesSet()
		}
		if len(sets) == 1 {
			return sets[0]
		}
		l := len(sets) / 2
		return newMergedSeriesSet(sel(sets[:l]), sel(sets[l:]))
	}

	for _, k := range []int{
		100,
		1000,
		10000,
		20000,
	} {
		for _, j := range []int{1, 2, 4, 8, 16, 32} {
			b.Run(fmt.Sprintf("series=%d,blocks=%d", k, j), func(b *testing.B) {
				lbls, err := labels.ReadLabels(filepath.Join("testdata", "20kseries.json"), k)
				testutil.Ok(b, err)

				sort.Sort(labels.Slice(lbls))

				in := make([][]Series, j)

				for _, l := range lbls {
					l2 := l
					for j := range in {
						in[j] = append(in[j], &mockSeries{labels: func() labels.Labels { return l2 }})
					}
				}

				b.ResetTimer()

				for i := 0; i < b.N; i++ {
					var sets []SeriesSet
					for _, s := range in {
						sets = append(sets, newMockSeriesSet(s))
					}
					ms := sel(sets)

					i := 0
					for ms.Next() {
						i++
					}
					testutil.Ok(b, ms.Err())
					testutil.Equals(b, len(lbls), i)
				}
			})
		}
	}
}

func BenchmarkPersistedQueries(b *testing.B) {
	for _, nSeries := range []int{10, 100} {
		for _, nSamples := range []int{1000, 10000, 100000} {
			b.Run(fmt.Sprintf("series=%d,samplesPerSeries=%d", nSeries, nSamples), func(b *testing.B) {
				dir, err := ioutil.TempDir("", "bench_persisted")
				testutil.Ok(b, err)
				defer os.RemoveAll(dir)
<<<<<<< HEAD
				block := createPopulatedBlock(b, dir, nSeries, nSamples, 0)
=======
				block := createPopulatedBlock(b, dir, nSeries, 1, int64(nSamples))
>>>>>>> b4a2103a
				defer block.Close()

				q, err := NewBlockQuerier(block, block.Meta().MinTime, block.Meta().MaxTime)
				testutil.Ok(b, err)
				defer q.Close()

				b.ResetTimer()
				b.ReportAllocs()

				for i := 0; i < b.N; i++ {
					ss, err := q.Select(labels.NewMustRegexpMatcher("__name__", ".+"))
					for ss.Next() {
						s := ss.At()
						s.Labels()
						it := s.Iterator()
						for it.Next() {
						}
						testutil.Ok(b, it.Err())
					}
					testutil.Ok(b, ss.Err())
					testutil.Ok(b, err)
				}
			})
		}
	}
}

type mockChunkReader map[uint64]chunkenc.Chunk

func (cr mockChunkReader) Chunk(id uint64) (chunkenc.Chunk, error) {
	chk, ok := cr[id]
	if ok {
		return chk, nil
	}

	return nil, errors.New("Chunk with ref not found")
}

func (cr mockChunkReader) Close() error {
	return nil
}

func TestDeletedIterator(t *testing.T) {
	chk := chunkenc.NewXORChunk()
	app, err := chk.Appender()
	testutil.Ok(t, err)
	// Insert random stuff from (0, 1000).
	act := make([]sample, 1000)
	for i := 0; i < 1000; i++ {
		act[i].t = int64(i)
		act[i].v = rand.Float64()
		app.Append(act[i].t, act[i].v)
	}

	cases := []struct {
		r Intervals
	}{
		{r: Intervals{{1, 20}}},
		{r: Intervals{{1, 10}, {12, 20}, {21, 23}, {25, 30}}},
		{r: Intervals{{1, 10}, {12, 20}, {20, 30}}},
		{r: Intervals{{1, 10}, {12, 23}, {25, 30}}},
		{r: Intervals{{1, 23}, {12, 20}, {25, 30}}},
		{r: Intervals{{1, 23}, {12, 20}, {25, 3000}}},
		{r: Intervals{{0, 2000}}},
		{r: Intervals{{500, 2000}}},
		{r: Intervals{{0, 200}}},
		{r: Intervals{{1000, 20000}}},
	}

	for _, c := range cases {
		i := int64(-1)
		it := &deletedIterator{it: chk.Iterator(), intervals: c.r[:]}
		ranges := c.r[:]
		for it.Next() {
			i++
			for _, tr := range ranges {
				if tr.inBounds(i) {
					i = tr.Maxt + 1
					ranges = ranges[1:]
				}
			}

			testutil.Assert(t, i < 1000, "")

			ts, v := it.At()
			testutil.Equals(t, act[i].t, ts)
			testutil.Equals(t, act[i].v, v)
		}
		// There has been an extra call to Next().
		i++
		for _, tr := range ranges {
			if tr.inBounds(i) {
				i = tr.Maxt + 1
				ranges = ranges[1:]
			}
		}

		testutil.Assert(t, i >= 1000, "")
		testutil.Ok(t, it.Err())
	}
}

type series struct {
	l      labels.Labels
	chunks []chunks.Meta
}

type mockIndex struct {
	series     map[uint64]series
	labelIndex map[string][]string
	postings   map[labels.Label][]uint64
	symbols    map[string]struct{}
}

func newMockIndex() mockIndex {
	ix := mockIndex{
		series:     make(map[uint64]series),
		labelIndex: make(map[string][]string),
		postings:   make(map[labels.Label][]uint64),
		symbols:    make(map[string]struct{}),
	}
	return ix
}

func (m mockIndex) Symbols() (map[string]struct{}, error) {
	return m.symbols, nil
}

func (m mockIndex) AddSeries(ref uint64, l labels.Labels, chunks ...chunks.Meta) error {
	if _, ok := m.series[ref]; ok {
		return errors.Errorf("series with reference %d already added", ref)
	}
	for _, lbl := range l {
		m.symbols[lbl.Name] = struct{}{}
		m.symbols[lbl.Value] = struct{}{}
	}

	s := series{l: l}
	// Actual chunk data is not stored in the index.
	for _, c := range chunks {
		c.Chunk = nil
		s.chunks = append(s.chunks, c)
	}
	m.series[ref] = s

	return nil
}

func (m mockIndex) WriteLabelIndex(names []string, values []string) error {
	// TODO support composite indexes
	if len(names) != 1 {
		return errors.New("composite indexes not supported yet")
	}
	sort.Strings(values)
	m.labelIndex[names[0]] = values
	return nil
}

func (m mockIndex) WritePostings(name, value string, it index.Postings) error {
	l := labels.Label{Name: name, Value: value}
	if _, ok := m.postings[l]; ok {
		return errors.Errorf("postings for %s already added", l)
	}
	ep, err := index.ExpandPostings(it)
	if err != nil {
		return err
	}
	m.postings[l] = ep
	return nil
}

func (m mockIndex) Close() error {
	return nil
}

func (m mockIndex) LabelValues(names ...string) (index.StringTuples, error) {
	// TODO support composite indexes
	if len(names) != 1 {
		return nil, errors.New("composite indexes not supported yet")
	}

	return index.NewStringTuples(m.labelIndex[names[0]], 1)
}

func (m mockIndex) Postings(name, value string) (index.Postings, error) {
	l := labels.Label{Name: name, Value: value}
	return index.NewListPostings(m.postings[l]), nil
}

func (m mockIndex) SortedPostings(p index.Postings) index.Postings {
	ep, err := index.ExpandPostings(p)
	if err != nil {
		return index.ErrPostings(errors.Wrap(err, "expand postings"))
	}

	sort.Slice(ep, func(i, j int) bool {
		return labels.Compare(m.series[ep[i]].l, m.series[ep[j]].l) < 0
	})
	return index.NewListPostings(ep)
}

func (m mockIndex) Series(ref uint64, lset *labels.Labels, chks *[]chunks.Meta) error {
	s, ok := m.series[ref]
	if !ok {
		return ErrNotFound
	}
	*lset = append((*lset)[:0], s.l...)
	*chks = append((*chks)[:0], s.chunks...)

	return nil
}

func (m mockIndex) LabelIndices() ([][]string, error) {
	res := make([][]string, 0, len(m.labelIndex))
	for k := range m.labelIndex {
		res = append(res, []string{k})
	}
	return res, nil
}

func (m mockIndex) LabelNames() ([]string, error) {
	labelNames := make([]string, 0, len(m.labelIndex))
	for name := range m.labelIndex {
		labelNames = append(labelNames, name)
	}
	sort.Strings(labelNames)
	return labelNames, nil
}

func BenchmarkQueryIteratorOverMultipleBlocks(b *testing.B) {
	numBlocks := 20
	nSeries := 1000
	numSamplesPerSeriesPerBlock := 2000

	dir, err := ioutil.TempDir("", "bench_query_iterator")
	testutil.Ok(b, err)
	defer os.RemoveAll(dir)

	var blocks []*Block
	for i := int64(0); i < int64(numBlocks); i++ {
		block := createPopulatedBlock(b, dir, nSeries, numSamplesPerSeriesPerBlock, i*1000000000)
		blocks = append(blocks, block)
		defer block.Close()
	}

	sq := &querier{
		blocks: make([]Querier, 0, len(blocks)),
	}
	defer sq.Close()
	for _, blk := range blocks {
		q, err := NewBlockQuerier(blk, math.MinInt64, math.MaxInt64)
		testutil.Ok(b, err)
		sq.blocks = append(sq.blocks, q)
	}

	b.ResetTimer()
	b.ReportAllocs()

	ss, err := sq.Select(labels.NewMustRegexpMatcher("__name__", ".+"))
	for ss.Next() {
		s := ss.At()
		it := s.Iterator()
		for it.Next() {
		}
		testutil.Ok(b, it.Err())
	}
	testutil.Ok(b, ss.Err())
	testutil.Ok(b, err)
}

func BenchmarkQuerySeekOverMultipleBlocks(b *testing.B) {
	numBlocks := 20
	nSeries := 100
	numSamplesPerSeriesPerBlock := 200

	dir, err := ioutil.TempDir("", "bench_query_seek")
	testutil.Ok(b, err)
	defer os.RemoveAll(dir)

	var blocks []*Block
	for i := int64(0); i < int64(numBlocks); i++ {
		block := createPopulatedBlock(b, dir, nSeries, numSamplesPerSeriesPerBlock, i*1000000000)
		blocks = append(blocks, block)
		defer block.Close()
	}

	sq := &querier{
		blocks: make([]Querier, 0, len(blocks)),
	}
	defer sq.Close()
	for _, blk := range blocks {
		q, err := NewBlockQuerier(blk, math.MinInt64, math.MaxInt64)
		testutil.Ok(b, err)
		sq.blocks = append(sq.blocks, q)
	}

	b.ResetTimer()
	b.ReportAllocs()

	ss, err := sq.Select(labels.NewMustRegexpMatcher("__name__", ".+"))
	for ss.Next() {
		s := ss.At()
		it := s.Iterator()
		for i := int64(0); i < int64(numBlocks); i++ {
			st := i * 1000000000
			for t := int64(0); t <= int64(numSamplesPerSeriesPerBlock); t++ {
				it.Seek(st + (t * 1000))
			}
		}
		testutil.Ok(b, it.Err())
	}
	testutil.Ok(b, ss.Err())
	testutil.Ok(b, err)
}<|MERGE_RESOLUTION|>--- conflicted
+++ resolved
@@ -1331,11 +1331,7 @@
 				dir, err := ioutil.TempDir("", "bench_persisted")
 				testutil.Ok(b, err)
 				defer os.RemoveAll(dir)
-<<<<<<< HEAD
-				block := createPopulatedBlock(b, dir, nSeries, nSamples, 0)
-=======
 				block := createPopulatedBlock(b, dir, nSeries, 1, int64(nSamples))
->>>>>>> b4a2103a
 				defer block.Close()
 
 				q, err := NewBlockQuerier(block, block.Meta().MinTime, block.Meta().MaxTime)
@@ -1576,7 +1572,7 @@
 
 	var blocks []*Block
 	for i := int64(0); i < int64(numBlocks); i++ {
-		block := createPopulatedBlock(b, dir, nSeries, numSamplesPerSeriesPerBlock, i*1000000000)
+		block := createPopulatedBlock(b, dir, nSeries, (2*i)*int64(numSamplesPerSeriesPerBlock), ((2*i)+1)*int64(numSamplesPerSeriesPerBlock))
 		blocks = append(blocks, block)
 		defer block.Close()
 	}
@@ -1617,7 +1613,7 @@
 
 	var blocks []*Block
 	for i := int64(0); i < int64(numBlocks); i++ {
-		block := createPopulatedBlock(b, dir, nSeries, numSamplesPerSeriesPerBlock, i*1000000000)
+		block := createPopulatedBlock(b, dir, nSeries, (2*i)*int64(numSamplesPerSeriesPerBlock), ((2*i)+1)*int64(numSamplesPerSeriesPerBlock))
 		blocks = append(blocks, block)
 		defer block.Close()
 	}
