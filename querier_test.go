--- conflicted
+++ resolved
@@ -1226,51 +1226,6 @@
 	}
 }
 
-<<<<<<< HEAD
-func BenchmarkPersistedQueries(b *testing.B) {
-	for _, nSeries := range []int{10, 100} {
-		for _, nSamples := range []int64{1000, 10000, 100000} {
-			b.Run(fmt.Sprintf("series=%d,samplesPerSeries=%d", nSeries, nSamples), func(b *testing.B) {
-				dir, err := ioutil.TempDir("", "bench_persisted")
-				testutil.Ok(b, err)
-				defer func() {
-					testutil.Ok(b, os.RemoveAll(dir))
-				}()
-
-				cb, err := createBlock(b, dir, genSeries(nSeries, 10, 1, int64(nSamples)))
-				testutil.Ok(b, err)
-
-				block, err := OpenBlock(nil, cb, nil)
-				testutil.Ok(b, err)
-				defer block.Close()
-
-				q, err := NewBlockQuerier(block, block.Meta().MinTime, block.Meta().MaxTime)
-				testutil.Ok(b, err)
-				defer q.Close()
-
-				b.ResetTimer()
-				b.ReportAllocs()
-
-				for i := 0; i < b.N; i++ {
-					ss, err := q.Select(labels.NewMustRegexpMatcher("__name__", ".+"))
-					for ss.Next() {
-						s := ss.At()
-						s.Labels()
-						it := s.Iterator()
-						for it.Next() {
-						}
-						testutil.Ok(b, it.Err())
-					}
-					testutil.Ok(b, ss.Err())
-					testutil.Ok(b, err)
-				}
-			})
-		}
-	}
-}
-
-=======
->>>>>>> e809cb47
 type mockChunkReader map[uint64]chunkenc.Chunk
 
 func (cr mockChunkReader) Chunk(id uint64) (chunkenc.Chunk, error) {
@@ -2237,7 +2192,10 @@
 
 				qs := []Querier{}
 				for x := 0; x <= 10; x++ {
-					block, err := OpenBlock(nil, createBlock(b, dir, series), nil)
+					cb, err := createBlock(b, dir, series)
+					testutil.Ok(b, err)
+
+					block, err := OpenBlock(nil, cb, nil)
 					testutil.Ok(b, err)
 					q, err := NewBlockQuerier(block, 1, int64(nSamples))
 					testutil.Ok(b, err)
