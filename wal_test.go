--- conflicted
+++ resolved
@@ -34,31 +34,22 @@
 
 	// This calls cut() implicitly the first time without a previous tail.
 	w, err := OpenSegmentWAL(tmpdir, nil, 0, nil)
-<<<<<<< HEAD
-	require.NoError(t, err)
+	testutil.Ok(t, err)
+
 	buf := []byte{0, 0, 0, 0, 0, 0}
 	buf = append(buf, []byte("Hello World!!")...)
 	buf = append(buf, []byte{0, 0, 0, 0}...)
-	require.NoError(t, w.write(WALEntrySeries, 1, buf))
-=======
-	testutil.Ok(t, err)
-
-	testutil.Ok(t, w.write(WALEntrySeries, 1, []byte("Hello World!!")))
->>>>>>> 07ef8082
+	testutil.Ok(t, w.write(WALEntrySeries, 1, buf))
 
 	testutil.Ok(t, w.cut())
 
 	// Cutting creates a new file.
 	testutil.Equals(t, 2, len(w.files))
 
-<<<<<<< HEAD
 	buf = []byte{0, 0, 0, 0, 0, 0}
 	buf = append(buf, []byte("Hello World!!")...)
 	buf = append(buf, []byte{0, 0, 0, 0}...)
-	require.NoError(t, w.write(WALEntrySeries, 1, buf))
-=======
-	testutil.Ok(t, w.write(WALEntrySeries, 1, []byte("Hello World!!")))
->>>>>>> 07ef8082
+	testutil.Ok(t, w.write(WALEntrySeries, 1, buf))
 
 	testutil.Ok(t, w.Close())
 
@@ -386,18 +377,13 @@
 
 			testutil.Ok(t, w.cut())
 
-<<<<<<< HEAD
 			//Sleep 2 seconds to avoid error where cut and test "cases" may write or truncate
 			//the file out of orders as "cases" are not synchronized with cut.
 			//Hopefully cut will complete by 2 seconds
 			time.Sleep(2 * time.Second)
 
-			require.NoError(t, w.LogSamples([]RefSample{{T: 3, V: 4}}))
-			require.NoError(t, w.LogSamples([]RefSample{{T: 5, V: 6}}))
-=======
 			testutil.Ok(t, w.LogSamples([]RefSample{{T: 3, V: 4}}))
 			testutil.Ok(t, w.LogSamples([]RefSample{{T: 5, V: 6}}))
->>>>>>> 07ef8082
 
 			testutil.Ok(t, w.Close())
 
