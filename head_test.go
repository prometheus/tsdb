// Copyright 2017 The Prometheus Authors
// Licensed under the Apache License, Version 2.0 (the "License");
// you may not use this file except in compliance with the License.
// You may obtain a copy of the License at
//
// http://www.apache.org/licenses/LICENSE-2.0
//
// Unless required by applicable law or agreed to in writing, software
// distributed under the License is distributed on an "AS IS" BASIS,
// WITHOUT WARRANTIES OR CONDITIONS OF ANY KIND, either express or implied.
// See the License for the specific language governing permissions and
// limitations under the License.

package tsdb

import (
	"fmt"
	"io/ioutil"
	"math"
	"math/rand"
	"os"
	"path"
	"path/filepath"
	"sort"
	"testing"

	"github.com/pkg/errors"
	prom_testutil "github.com/prometheus/client_golang/prometheus/testutil"
	"github.com/prometheus/tsdb/chunkenc"
	"github.com/prometheus/tsdb/chunks"
	"github.com/prometheus/tsdb/index"
	"github.com/prometheus/tsdb/labels"
	"github.com/prometheus/tsdb/testutil"
	"github.com/prometheus/tsdb/tsdbutil"
	"github.com/prometheus/tsdb/wal"
)

func BenchmarkCreateSeries(b *testing.B) {
	series := genSeries(b.N, 10, 0, 0)

	h, err := NewHead(nil, nil, nil, 10000)
	testutil.Ok(b, err)
	defer h.Close()

	b.ReportAllocs()
	b.ResetTimer()

	for _, s := range series {
		h.getOrCreate(s.Labels().Hash(), s.Labels())
	}
}

func populateTestWAL(t testing.TB, w *wal.WAL, recs []interface{}) {
	var enc RecordEncoder
	for _, r := range recs {
		switch v := r.(type) {
		case []RefSeries:
			testutil.Ok(t, w.Log(enc.Series(v, nil)))
		case []RefSample:
			testutil.Ok(t, w.Log(enc.Samples(v, nil)))
		case []Stone:
			testutil.Ok(t, w.Log(enc.Tombstones(v, nil)))
		}
	}
}

func readTestWAL(t testing.TB, dir string) (recs []interface{}) {
	sr, err := wal.NewSegmentsReader(dir)
	testutil.Ok(t, err)
	defer sr.Close()

	var dec RecordDecoder
	r := wal.NewReader(sr)

	for r.Next() {
		rec := r.Record()

		switch dec.Type(rec) {
		case RecordSeries:
			series, err := dec.Series(rec, nil)
			testutil.Ok(t, err)
			recs = append(recs, series)
		case RecordSamples:
			samples, err := dec.Samples(rec, nil)
			testutil.Ok(t, err)
			recs = append(recs, samples)
		case RecordTombstones:
			tstones, err := dec.Tombstones(rec, nil)
			testutil.Ok(t, err)
			recs = append(recs, tstones)
		default:
			t.Fatalf("unknown record type")
		}
	}
	testutil.Ok(t, r.Err())
	return recs
}

func TestHead_ReadWAL(t *testing.T) {
	for _, compress := range []bool{false, true} {
		t.Run(fmt.Sprintf("compress=%t", compress), func(t *testing.T) {
			entries := []interface{}{
				[]RefSeries{
					{Ref: 10, Labels: labels.FromStrings("a", "1")},
					{Ref: 11, Labels: labels.FromStrings("a", "2")},
					{Ref: 100, Labels: labels.FromStrings("a", "3")},
				},
				[]RefSample{
					{Ref: 0, T: 99, V: 1},
					{Ref: 10, T: 100, V: 2},
					{Ref: 100, T: 100, V: 3},
				},
				[]RefSeries{
					{Ref: 50, Labels: labels.FromStrings("a", "4")},
					// This series has two refs pointing to it.
					{Ref: 101, Labels: labels.FromStrings("a", "3")},
				},
				[]RefSample{
					{Ref: 10, T: 101, V: 5},
					{Ref: 50, T: 101, V: 6},
					{Ref: 101, T: 101, V: 7},
				},
				[]Stone{
					{ref: 0, intervals: []Interval{{Mint: 99, Maxt: 101}}},
				},
			}
			dir, err := ioutil.TempDir("", "test_read_wal")
			testutil.Ok(t, err)
			defer func() {
				testutil.Ok(t, os.RemoveAll(dir))
			}()

			w, err := wal.New(nil, nil, dir, compress)
			testutil.Ok(t, err)
			defer w.Close()
			populateTestWAL(t, w, entries)

			head, err := NewHead(nil, nil, w, 1000)
			testutil.Ok(t, err)

			testutil.Ok(t, head.Init(math.MinInt64))
			testutil.Equals(t, uint64(101), head.lastSeriesID)

			s10 := head.series.getByID(10)
			s11 := head.series.getByID(11)
			s50 := head.series.getByID(50)
			s100 := head.series.getByID(100)

			testutil.Equals(t, labels.FromStrings("a", "1"), s10.lset)
			testutil.Equals(t, (*memSeries)(nil), s11) // Series without samples should be garbage colected at head.Init().
			testutil.Equals(t, labels.FromStrings("a", "4"), s50.lset)
			testutil.Equals(t, labels.FromStrings("a", "3"), s100.lset)

			expandChunk := func(c chunkenc.Iterator) (x []sample) {
				for c.Next() {
					t, v := c.At()
					x = append(x, sample{t: t, v: v})
				}
				testutil.Ok(t, c.Err())
				return x
			}
			testutil.Equals(t, []sample{{100, 2}, {101, 5}}, expandChunk(s10.iterator(0)))
			testutil.Equals(t, []sample{{101, 6}}, expandChunk(s50.iterator(0)))
			testutil.Equals(t, []sample{{100, 3}, {101, 7}}, expandChunk(s100.iterator(0)))
		})
	}
}

func TestHead_WALMultiRef(t *testing.T) {
	dir, err := ioutil.TempDir("", "test_wal_multi_ref")
	testutil.Ok(t, err)
	defer func() {
		testutil.Ok(t, os.RemoveAll(dir))
	}()

	w, err := wal.New(nil, nil, dir, false)
	testutil.Ok(t, err)

	head, err := NewHead(nil, nil, w, 1000)
	testutil.Ok(t, err)

	testutil.Ok(t, head.Init(0))
	app := head.Appender()
	ref1, err := app.Add(labels.FromStrings("foo", "bar"), 100, 1)
	testutil.Ok(t, err)
	testutil.Ok(t, app.Commit())

	testutil.Ok(t, head.Truncate(200))

	app = head.Appender()
	ref2, err := app.Add(labels.FromStrings("foo", "bar"), 300, 2)
	testutil.Ok(t, err)
	testutil.Ok(t, app.Commit())

	if ref1 == ref2 {
		t.Fatal("Refs are the same")
	}
	testutil.Ok(t, head.Close())

	w, err = wal.New(nil, nil, dir, false)
	testutil.Ok(t, err)

	head, err = NewHead(nil, nil, w, 1000)
	testutil.Ok(t, err)
	testutil.Ok(t, head.Init(0))
	defer head.Close()

	q, err := NewBlockQuerier(head, 0, 300)
	testutil.Ok(t, err)
	series := query(t, q, labels.NewEqualMatcher("foo", "bar"))
	testutil.Equals(t, map[string][]tsdbutil.Sample{`{foo="bar"}`: {sample{100, 1}, sample{300, 2}}}, series)
}

func TestHead_Truncate(t *testing.T) {
	h, err := NewHead(nil, nil, nil, 1000)
	testutil.Ok(t, err)
	defer h.Close()

	h.initTime(0)

	s1, _ := h.getOrCreate(1, labels.FromStrings("a", "1", "b", "1"))
	s2, _ := h.getOrCreate(2, labels.FromStrings("a", "2", "b", "1"))
	s3, _ := h.getOrCreate(3, labels.FromStrings("a", "1", "b", "2"))
	s4, _ := h.getOrCreate(4, labels.FromStrings("a", "2", "b", "2", "c", "1"))

	s1.chunks = []*memChunk{
		{minTime: 0, maxTime: 999},
		{minTime: 1000, maxTime: 1999},
		{minTime: 2000, maxTime: 2999},
	}
	s2.chunks = []*memChunk{
		{minTime: 1000, maxTime: 1999},
		{minTime: 2000, maxTime: 2999},
		{minTime: 3000, maxTime: 3999},
	}
	s3.chunks = []*memChunk{
		{minTime: 0, maxTime: 999},
		{minTime: 1000, maxTime: 1999},
	}
	s4.chunks = []*memChunk{}

	// Truncation need not be aligned.
	testutil.Ok(t, h.Truncate(1))

	testutil.Ok(t, h.Truncate(2000))

	testutil.Equals(t, []*memChunk{
		{minTime: 2000, maxTime: 2999},
	}, h.series.getByID(s1.ref).chunks)

	testutil.Equals(t, []*memChunk{
		{minTime: 2000, maxTime: 2999},
		{minTime: 3000, maxTime: 3999},
	}, h.series.getByID(s2.ref).chunks)

	testutil.Assert(t, h.series.getByID(s3.ref) == nil, "")
	testutil.Assert(t, h.series.getByID(s4.ref) == nil, "")

	postingsA1, _ := index.ExpandPostings(h.postings.Get("a", "1"))
	postingsA2, _ := index.ExpandPostings(h.postings.Get("a", "2"))
	postingsB1, _ := index.ExpandPostings(h.postings.Get("b", "1"))
	postingsB2, _ := index.ExpandPostings(h.postings.Get("b", "2"))
	postingsC1, _ := index.ExpandPostings(h.postings.Get("c", "1"))
	postingsAll, _ := index.ExpandPostings(h.postings.Get("", ""))

	testutil.Equals(t, []uint64{s1.ref}, postingsA1)
	testutil.Equals(t, []uint64{s2.ref}, postingsA2)
	testutil.Equals(t, []uint64{s1.ref, s2.ref}, postingsB1)
	testutil.Equals(t, []uint64{s1.ref, s2.ref}, postingsAll)
	testutil.Assert(t, postingsB2 == nil, "")
	testutil.Assert(t, postingsC1 == nil, "")

	testutil.Equals(t, map[string]struct{}{
		"":  {}, // from 'all' postings list
		"a": {},
		"b": {},
		"1": {},
		"2": {},
	}, h.symbols)

	testutil.Equals(t, map[string]stringset{
		"a": {"1": struct{}{}, "2": struct{}{}},
		"b": {"1": struct{}{}},
		"":  {"": struct{}{}},
	}, h.values)
}

// Validate various behaviors brought on by firstChunkID accounting for
// garbage collected chunks.
func TestMemSeries_truncateChunks(t *testing.T) {
	s := newMemSeries(labels.FromStrings("a", "b"), 1, 2000)

	for i := 0; i < 4000; i += 5 {
		ok, _ := s.append(int64(i), float64(i))
		testutil.Assert(t, ok == true, "sample append failed")
	}

	// Check that truncate removes half of the chunks and afterwards
	// that the ID of the last chunk still gives us the same chunk afterwards.
	countBefore := len(s.chunks)
	lastID := s.chunkID(countBefore - 1)
	lastChunk := s.chunk(lastID)

	testutil.Assert(t, s.chunk(0) != nil, "")
	testutil.Assert(t, lastChunk != nil, "")

	s.truncateChunksBefore(2000)

	testutil.Equals(t, int64(2000), s.chunks[0].minTime)
	testutil.Assert(t, s.chunk(0) == nil, "first chunks not gone")
	testutil.Equals(t, countBefore/2, len(s.chunks))
	testutil.Equals(t, lastChunk, s.chunk(lastID))

	// Validate that the series' sample buffer is applied correctly to the last chunk
	// after truncation.
	it1 := s.iterator(s.chunkID(len(s.chunks) - 1))
	_, ok := it1.(*memSafeIterator)
	testutil.Assert(t, ok == true, "")

	it2 := s.iterator(s.chunkID(len(s.chunks) - 2))
	_, ok = it2.(*memSafeIterator)
	testutil.Assert(t, ok == false, "non-last chunk incorrectly wrapped with sample buffer")
}

func TestHeadDeleteSeriesWithoutSamples(t *testing.T) {
	for _, compress := range []bool{false, true} {
		t.Run(fmt.Sprintf("compress=%t", compress), func(t *testing.T) {
			entries := []interface{}{
				[]RefSeries{
					{Ref: 10, Labels: labels.FromStrings("a", "1")},
				},
				[]RefSample{},
				[]RefSeries{
					{Ref: 50, Labels: labels.FromStrings("a", "2")},
				},
				[]RefSample{
					{Ref: 50, T: 80, V: 1},
					{Ref: 50, T: 90, V: 1},
				},
			}
			dir, err := ioutil.TempDir("", "test_delete_series")
			testutil.Ok(t, err)
			defer func() {
				testutil.Ok(t, os.RemoveAll(dir))
			}()

			w, err := wal.New(nil, nil, dir, compress)
			testutil.Ok(t, err)
			defer w.Close()
			populateTestWAL(t, w, entries)

			head, err := NewHead(nil, nil, w, 1000)
			testutil.Ok(t, err)

			testutil.Ok(t, head.Init(math.MinInt64))

			testutil.Ok(t, head.Delete(0, 100, labels.NewEqualMatcher("a", "1")))
		})
	}
}

func TestHeadDeleteSimple(t *testing.T) {
	buildSmpls := func(s []int64) []sample {
		ss := make([]sample, 0, len(s))
		for _, t := range s {
			ss = append(ss, sample{t: t, v: float64(t)})
		}
		return ss
	}
	smplsAll := buildSmpls([]int64{0, 1, 2, 3, 4, 5, 6, 7, 8, 9})
	lblDefault := labels.Label{"a", "b"}

	cases := []struct {
		dranges  Intervals
		smplsExp []sample
	}{
		{
			dranges:  Intervals{{0, 3}},
			smplsExp: buildSmpls([]int64{4, 5, 6, 7, 8, 9}),
		},
		{
			dranges:  Intervals{{1, 3}},
			smplsExp: buildSmpls([]int64{0, 4, 5, 6, 7, 8, 9}),
		},
		{
			dranges:  Intervals{{1, 3}, {4, 7}},
			smplsExp: buildSmpls([]int64{0, 8, 9}),
		},
		{
			dranges:  Intervals{{1, 3}, {4, 700}},
			smplsExp: buildSmpls([]int64{0}),
		},
		{ // This case is to ensure that labels and symbols are deleted.
			dranges:  Intervals{{0, 9}},
			smplsExp: buildSmpls([]int64{}),
		},
	}

	for _, compress := range []bool{false, true} {
		t.Run(fmt.Sprintf("compress=%t", compress), func(t *testing.T) {
		Outer:
			for _, c := range cases {
				dir, err := ioutil.TempDir("", "test_wal_reload")
				testutil.Ok(t, err)
				defer func() {
					testutil.Ok(t, os.RemoveAll(dir))
				}()

				w, err := wal.New(nil, nil, path.Join(dir, "wal"), compress)
				testutil.Ok(t, err)
				defer w.Close()

				head, err := NewHead(nil, nil, w, 1000)
				testutil.Ok(t, err)
				defer head.Close()

				app := head.Appender()
				for _, smpl := range smplsAll {
					_, err = app.Add(labels.Labels{lblDefault}, smpl.t, smpl.v)
					testutil.Ok(t, err)

				}
				testutil.Ok(t, app.Commit())

<<<<<<< HEAD
			// Getting the actual samples.
			actSamples := make([]sample, 0)
			for css.Next() {
				_, lblsAct, chkMetas, intv := css.At()
				testutil.Equals(t, labels.Labels{lblDefault}, lblsAct)
				testutil.Equals(t, 0, len(intv))
=======
				// Delete the ranges.
				for _, r := range c.dranges {
					testutil.Ok(t, head.Delete(r.Mint, r.Maxt, labels.NewEqualMatcher(lblDefault.Name, lblDefault.Value)))
				}
>>>>>>> b40cc439

				// Compare the samples for both heads - before and after the reload.
				reloadedW, err := wal.New(nil, nil, w.Dir(), compress) // Use a new wal to ensure deleted samples are gone even after a reload.
				testutil.Ok(t, err)
				defer reloadedW.Close()
				reloadedHead, err := NewHead(nil, nil, reloadedW, 1000)
				testutil.Ok(t, err)
				defer reloadedHead.Close()
				testutil.Ok(t, reloadedHead.Init(0))
				for _, h := range []*Head{head, reloadedHead} {
					indexr, err := h.Index()
					testutil.Ok(t, err)
					// Use an emptyTombstoneReader explicitly to get all the samples.
					css, err := LookupChunkSeries(indexr, emptyTombstoneReader, labels.NewEqualMatcher(lblDefault.Name, lblDefault.Value))
					testutil.Ok(t, err)

					// Getting the actual samples.
					actSamples := make([]sample, 0)
					for css.Next() {
						lblsAct, chkMetas, intv := css.At()
						testutil.Equals(t, labels.Labels{lblDefault}, lblsAct)
						testutil.Equals(t, 0, len(intv))

						chunkr, err := h.Chunks()
						testutil.Ok(t, err)
						for _, meta := range chkMetas {
							chk, err := chunkr.Chunk(meta.Ref)
							testutil.Ok(t, err)
							ii := chk.Iterator()
							for ii.Next() {
								t, v := ii.At()
								actSamples = append(actSamples, sample{t: t, v: v})
							}
						}
					}

					testutil.Ok(t, css.Err())
					testutil.Equals(t, c.smplsExp, actSamples)
				}

				// Compare the query results for both heads - before and after the reload.
				expSeriesSet := newMockSeriesSet([]Series{
					newSeries(map[string]string{lblDefault.Name: lblDefault.Value}, func() []tsdbutil.Sample {
						ss := make([]tsdbutil.Sample, 0, len(c.smplsExp))
						for _, s := range c.smplsExp {
							ss = append(ss, s)
						}
						return ss
					}(),
					),
				})
				for _, h := range []*Head{head, reloadedHead} {
					q, err := NewBlockQuerier(h, h.MinTime(), h.MaxTime())
					testutil.Ok(t, err)
					actSeriesSet, err := q.Select(labels.NewEqualMatcher(lblDefault.Name, lblDefault.Value))
					testutil.Ok(t, err)

					lns, err := q.LabelNames()
					testutil.Ok(t, err)
					lvs, err := q.LabelValues(lblDefault.Name)
					testutil.Ok(t, err)
					// When all samples are deleted we expect that no labels should exist either.
					if len(c.smplsExp) == 0 {
						testutil.Equals(t, 0, len(lns))
						testutil.Equals(t, 0, len(lvs))
						testutil.Assert(t, actSeriesSet.Next() == false, "")
						testutil.Ok(t, h.Close())
						continue
					} else {
						testutil.Equals(t, 1, len(lns))
						testutil.Equals(t, 1, len(lvs))
						testutil.Equals(t, lblDefault.Name, lns[0])
						testutil.Equals(t, lblDefault.Value, lvs[0])
					}

					for {
						eok, rok := expSeriesSet.Next(), actSeriesSet.Next()
						testutil.Equals(t, eok, rok)

						if !eok {
							testutil.Ok(t, h.Close())
							continue Outer
						}
						expSeries := expSeriesSet.At()
						actSeries := actSeriesSet.At()

						testutil.Equals(t, expSeries.Labels(), actSeries.Labels())

						smplExp, errExp := expandSeriesIterator(expSeries.Iterator())
						smplRes, errRes := expandSeriesIterator(actSeries.Iterator())

						testutil.Equals(t, errExp, errRes)
						testutil.Equals(t, smplExp, smplRes)
					}
				}
			}
		})
	}
}

func TestDeleteUntilCurMax(t *testing.T) {
	numSamples := int64(10)
	hb, err := NewHead(nil, nil, nil, 1000000)
	testutil.Ok(t, err)
	defer hb.Close()
	app := hb.Appender()
	smpls := make([]float64, numSamples)
	for i := int64(0); i < numSamples; i++ {
		smpls[i] = rand.Float64()
		_, err := app.Add(labels.Labels{{"a", "b"}}, i, smpls[i])
		testutil.Ok(t, err)
	}
	testutil.Ok(t, app.Commit())
	testutil.Ok(t, hb.Delete(0, 10000, labels.NewEqualMatcher("a", "b")))

	// Test the series have been deleted.
	q, err := NewBlockQuerier(hb, 0, 100000)
	testutil.Ok(t, err)
	res, err := q.Select(labels.NewEqualMatcher("a", "b"))
	testutil.Ok(t, err)
	testutil.Assert(t, !res.Next(), "series didn't get deleted")

	// Add again and test for presence.
	app = hb.Appender()
	_, err = app.Add(labels.Labels{{"a", "b"}}, 11, 1)
	testutil.Ok(t, err)
	testutil.Ok(t, app.Commit())
	q, err = NewBlockQuerier(hb, 0, 100000)
	testutil.Ok(t, err)
	res, err = q.Select(labels.NewEqualMatcher("a", "b"))
	testutil.Ok(t, err)
	testutil.Assert(t, res.Next(), "series don't exist")
	exps := res.At()
	it := exps.Iterator()
	ressmpls, err := expandSeriesIterator(it)
	testutil.Ok(t, err)
	testutil.Equals(t, []tsdbutil.Sample{sample{11, 1}}, ressmpls)
}

func TestDeletedSamplesAndSeriesStillInWALAfterCheckpoint(t *testing.T) {
	dir, err := ioutil.TempDir("", "test_delete_wal")
	testutil.Ok(t, err)
	defer func() {
		testutil.Ok(t, os.RemoveAll(dir))
	}()
	wlog, err := wal.NewSize(nil, nil, dir, 32768, false)
	testutil.Ok(t, err)

	// Enough samples to cause a checkpoint.
	numSamples := 10000
	hb, err := NewHead(nil, nil, wlog, int64(numSamples)*10)
	testutil.Ok(t, err)
	defer hb.Close()
	for i := 0; i < numSamples; i++ {
		app := hb.Appender()
		_, err := app.Add(labels.Labels{{"a", "b"}}, int64(i), 0)
		testutil.Ok(t, err)
		testutil.Ok(t, app.Commit())
	}
	testutil.Ok(t, hb.Delete(0, int64(numSamples), labels.NewEqualMatcher("a", "b")))
	testutil.Ok(t, hb.Truncate(1))
	testutil.Ok(t, hb.Close())

	// Confirm there's been a checkpoint.
	cdir, _, err := LastCheckpoint(dir)
	testutil.Ok(t, err)
	// Read in checkpoint and WAL.
	recs := readTestWAL(t, cdir)
	recs = append(recs, readTestWAL(t, dir)...)

	var series, samples, stones int
	for _, rec := range recs {
		switch rec.(type) {
		case []RefSeries:
			series++
		case []RefSample:
			samples++
		case []Stone:
			stones++
		default:
			t.Fatalf("unknown record type")
		}
	}
	testutil.Equals(t, 1, series)
	testutil.Equals(t, 9999, samples)
	testutil.Equals(t, 1, stones)

}

func TestDelete_e2e(t *testing.T) {
	numDatapoints := 1000
	numRanges := 1000
	timeInterval := int64(2)
	// Create 8 series with 1000 data-points of different ranges, delete and run queries.
	lbls := [][]labels.Label{
		{
			{"a", "b"},
			{"instance", "localhost:9090"},
			{"job", "prometheus"},
		},
		{
			{"a", "b"},
			{"instance", "127.0.0.1:9090"},
			{"job", "prometheus"},
		},
		{
			{"a", "b"},
			{"instance", "127.0.0.1:9090"},
			{"job", "prom-k8s"},
		},
		{
			{"a", "b"},
			{"instance", "localhost:9090"},
			{"job", "prom-k8s"},
		},
		{
			{"a", "c"},
			{"instance", "localhost:9090"},
			{"job", "prometheus"},
		},
		{
			{"a", "c"},
			{"instance", "127.0.0.1:9090"},
			{"job", "prometheus"},
		},
		{
			{"a", "c"},
			{"instance", "127.0.0.1:9090"},
			{"job", "prom-k8s"},
		},
		{
			{"a", "c"},
			{"instance", "localhost:9090"},
			{"job", "prom-k8s"},
		},
	}
	seriesMap := map[string][]tsdbutil.Sample{}
	for _, l := range lbls {
		seriesMap[labels.New(l...).String()] = []tsdbutil.Sample{}
	}
	dir, _ := ioutil.TempDir("", "test")
	defer func() {
		testutil.Ok(t, os.RemoveAll(dir))
	}()
	hb, err := NewHead(nil, nil, nil, 100000)
	testutil.Ok(t, err)
	defer hb.Close()
	app := hb.Appender()
	for _, l := range lbls {
		ls := labels.New(l...)
		series := []tsdbutil.Sample{}
		ts := rand.Int63n(300)
		for i := 0; i < numDatapoints; i++ {
			v := rand.Float64()
			_, err := app.Add(ls, ts, v)
			testutil.Ok(t, err)
			series = append(series, sample{ts, v})
			ts += rand.Int63n(timeInterval) + 1
		}
		seriesMap[labels.New(l...).String()] = series
	}
	testutil.Ok(t, app.Commit())
	// Delete a time-range from each-selector.
	dels := []struct {
		ms     []labels.Matcher
		drange Intervals
	}{
		{
			ms:     []labels.Matcher{labels.NewEqualMatcher("a", "b")},
			drange: Intervals{{300, 500}, {600, 670}},
		},
		{
			ms: []labels.Matcher{
				labels.NewEqualMatcher("a", "b"),
				labels.NewEqualMatcher("job", "prom-k8s"),
			},
			drange: Intervals{{300, 500}, {100, 670}},
		},
		{
			ms: []labels.Matcher{
				labels.NewEqualMatcher("a", "c"),
				labels.NewEqualMatcher("instance", "localhost:9090"),
				labels.NewEqualMatcher("job", "prometheus"),
			},
			drange: Intervals{{300, 400}, {100, 6700}},
		},
		// TODO: Add Regexp Matchers.
	}
	for _, del := range dels {
		for _, r := range del.drange {
			testutil.Ok(t, hb.Delete(r.Mint, r.Maxt, del.ms...))
		}
		matched := labels.Slice{}
		for _, ls := range lbls {
			s := labels.Selector(del.ms)
			if s.Matches(ls) {
				matched = append(matched, ls)
			}
		}
		sort.Sort(matched)
		for i := 0; i < numRanges; i++ {
			q, err := NewBlockQuerier(hb, 0, 100000)
			testutil.Ok(t, err)
			defer q.Close()
			ss, err := q.Select(del.ms...)
			testutil.Ok(t, err)
			// Build the mockSeriesSet.
			matchedSeries := make([]Series, 0, len(matched))
			for _, m := range matched {
				smpls := seriesMap[m.String()]
				smpls = deletedSamples(smpls, del.drange)
				// Only append those series for which samples exist as mockSeriesSet
				// doesn't skip series with no samples.
				// TODO: But sometimes SeriesSet returns an empty SeriesIterator
				if len(smpls) > 0 {
					matchedSeries = append(matchedSeries, newSeries(
						m.Map(),
						smpls,
					))
				}
			}
			expSs := newMockSeriesSet(matchedSeries)
			// Compare both SeriesSets.
			for {
				eok, rok := expSs.Next(), ss.Next()
				// Skip a series if iterator is empty.
				if rok {
					for !ss.At().Iterator().Next() {
						rok = ss.Next()
						if !rok {
							break
						}
					}
				}
				testutil.Equals(t, eok, rok)
				if !eok {
					break
				}
				sexp := expSs.At()
				sres := ss.At()
				testutil.Equals(t, sexp.Labels(), sres.Labels())
				smplExp, errExp := expandSeriesIterator(sexp.Iterator())
				smplRes, errRes := expandSeriesIterator(sres.Iterator())
				testutil.Equals(t, errExp, errRes)
				testutil.Equals(t, smplExp, smplRes)
			}
		}
	}
}

func boundedSamples(full []tsdbutil.Sample, mint, maxt int64) []tsdbutil.Sample {
	for len(full) > 0 {
		if full[0].T() >= mint {
			break
		}
		full = full[1:]
	}
	for i, s := range full {
		// labels.Labelinate on the first sample larger than maxt.
		if s.T() > maxt {
			return full[:i]
		}
	}
	// maxt is after highest sample.
	return full
}

func deletedSamples(full []tsdbutil.Sample, dranges Intervals) []tsdbutil.Sample {
	ds := make([]tsdbutil.Sample, 0, len(full))
Outer:
	for _, s := range full {
		for _, r := range dranges {
			if r.inBounds(s.T()) {
				continue Outer
			}
		}
		ds = append(ds, s)
	}

	return ds
}

func TestComputeChunkEndTime(t *testing.T) {
	cases := []struct {
		start, cur, max int64
		res             int64
	}{
		{
			start: 0,
			cur:   250,
			max:   1000,
			res:   1000,
		},
		{
			start: 100,
			cur:   200,
			max:   1000,
			res:   550,
		},
		// Case where we fit floored 0 chunks. Must catch division by 0
		// and default to maximum time.
		{
			start: 0,
			cur:   500,
			max:   1000,
			res:   1000,
		},
		// Catch division by zero for cur == start. Strictly not a possible case.
		{
			start: 100,
			cur:   100,
			max:   1000,
			res:   104,
		},
	}

	for _, c := range cases {
		got := computeChunkEndTime(c.start, c.cur, c.max)
		if got != c.res {
			t.Errorf("expected %d for (start: %d, cur: %d, max: %d), got %d", c.res, c.start, c.cur, c.max, got)
		}
	}
}

func TestMemSeries_append(t *testing.T) {
	s := newMemSeries(labels.Labels{}, 1, 500)

	// Add first two samples at the very end of a chunk range and the next two
	// on and after it.
	// New chunk must correctly be cut at 1000.
	ok, chunkCreated := s.append(998, 1)
	testutil.Assert(t, ok, "append failed")
	testutil.Assert(t, chunkCreated, "first sample created chunk")

	ok, chunkCreated = s.append(999, 2)
	testutil.Assert(t, ok, "append failed")
	testutil.Assert(t, !chunkCreated, "second sample should use same chunk")

	ok, chunkCreated = s.append(1000, 3)
	testutil.Assert(t, ok, "append failed")
	testutil.Assert(t, chunkCreated, "expected new chunk on boundary")

	ok, chunkCreated = s.append(1001, 4)
	testutil.Assert(t, ok, "append failed")
	testutil.Assert(t, !chunkCreated, "second sample should use same chunk")

	testutil.Assert(t, s.chunks[0].minTime == 998 && s.chunks[0].maxTime == 999, "wrong chunk range")
	testutil.Assert(t, s.chunks[1].minTime == 1000 && s.chunks[1].maxTime == 1001, "wrong chunk range")

	// Fill the range [1000,2000) with many samples. Intermediate chunks should be cut
	// at approximately 120 samples per chunk.
	for i := 1; i < 1000; i++ {
		ok, _ := s.append(1001+int64(i), float64(i))
		testutil.Assert(t, ok, "append failed")
	}

	testutil.Assert(t, len(s.chunks) > 7, "expected intermediate chunks")

	// All chunks but the first and last should now be moderately full.
	for i, c := range s.chunks[1 : len(s.chunks)-1] {
		testutil.Assert(t, c.chunk.NumSamples() > 100, "unexpected small chunk %d of length %d", i, c.chunk.NumSamples())
	}
}

func TestGCChunkAccess(t *testing.T) {
	// Put a chunk, select it. GC it and then access it.
	h, err := NewHead(nil, nil, nil, 1000)
	testutil.Ok(t, err)
	defer h.Close()

	h.initTime(0)

	s, _ := h.getOrCreate(1, labels.FromStrings("a", "1"))
	s.chunks = []*memChunk{
		{minTime: 0, maxTime: 999},
		{minTime: 1000, maxTime: 1999},
	}

	idx := h.indexRange(0, 1500)
	var (
		lset   labels.Labels
		chunks []chunks.Meta
	)
	testutil.Ok(t, idx.Series(1, &lset, &chunks))

	testutil.Equals(t, labels.Labels{{
		Name: "a", Value: "1",
	}}, lset)
	testutil.Equals(t, 2, len(chunks))

	cr := h.chunksRange(0, 1500)
	_, err = cr.Chunk(chunks[0].Ref)
	testutil.Ok(t, err)
	_, err = cr.Chunk(chunks[1].Ref)
	testutil.Ok(t, err)

	testutil.Ok(t, h.Truncate(1500)) // Remove a chunk.

	_, err = cr.Chunk(chunks[0].Ref)
	testutil.Equals(t, ErrNotFound, err)
	_, err = cr.Chunk(chunks[1].Ref)
	testutil.Ok(t, err)
}

func TestGCSeriesAccess(t *testing.T) {
	// Put a series, select it. GC it and then access it.
	h, err := NewHead(nil, nil, nil, 1000)
	testutil.Ok(t, err)
	defer h.Close()

	h.initTime(0)

	s, _ := h.getOrCreate(1, labels.FromStrings("a", "1"))
	s.chunks = []*memChunk{
		{minTime: 0, maxTime: 999},
		{minTime: 1000, maxTime: 1999},
	}

	idx := h.indexRange(0, 2000)
	var (
		lset   labels.Labels
		chunks []chunks.Meta
	)
	testutil.Ok(t, idx.Series(1, &lset, &chunks))

	testutil.Equals(t, labels.Labels{{
		Name: "a", Value: "1",
	}}, lset)
	testutil.Equals(t, 2, len(chunks))

	cr := h.chunksRange(0, 2000)
	_, err = cr.Chunk(chunks[0].Ref)
	testutil.Ok(t, err)
	_, err = cr.Chunk(chunks[1].Ref)
	testutil.Ok(t, err)

	testutil.Ok(t, h.Truncate(2000)) // Remove the series.

	testutil.Equals(t, (*memSeries)(nil), h.series.getByID(1))

	_, err = cr.Chunk(chunks[0].Ref)
	testutil.Equals(t, ErrNotFound, err)
	_, err = cr.Chunk(chunks[1].Ref)
	testutil.Equals(t, ErrNotFound, err)
}

func TestUncommittedSamplesNotLostOnTruncate(t *testing.T) {
	h, err := NewHead(nil, nil, nil, 1000)
	testutil.Ok(t, err)
	defer h.Close()

	h.initTime(0)

	app := h.appender()
	lset := labels.FromStrings("a", "1")
	_, err = app.Add(lset, 2100, 1)
	testutil.Ok(t, err)

	testutil.Ok(t, h.Truncate(2000))
	testutil.Assert(t, nil != h.series.getByHash(lset.Hash(), lset), "series should not have been garbage collected")

	testutil.Ok(t, app.Commit())

	q, err := NewBlockQuerier(h, 1500, 2500)
	testutil.Ok(t, err)
	defer q.Close()

	ss, err := q.Select(labels.NewEqualMatcher("a", "1"))
	testutil.Ok(t, err)

	testutil.Equals(t, true, ss.Next())
}

func TestRemoveSeriesAfterRollbackAndTruncate(t *testing.T) {
	h, err := NewHead(nil, nil, nil, 1000)
	testutil.Ok(t, err)
	defer h.Close()

	h.initTime(0)

	app := h.appender()
	lset := labels.FromStrings("a", "1")
	_, err = app.Add(lset, 2100, 1)
	testutil.Ok(t, err)

	testutil.Ok(t, h.Truncate(2000))
	testutil.Assert(t, nil != h.series.getByHash(lset.Hash(), lset), "series should not have been garbage collected")

	testutil.Ok(t, app.Rollback())

	q, err := NewBlockQuerier(h, 1500, 2500)
	testutil.Ok(t, err)
	defer q.Close()

	ss, err := q.Select(labels.NewEqualMatcher("a", "1"))
	testutil.Ok(t, err)

	testutil.Equals(t, false, ss.Next())

	// Truncate again, this time the series should be deleted
	testutil.Ok(t, h.Truncate(2050))
	testutil.Equals(t, (*memSeries)(nil), h.series.getByHash(lset.Hash(), lset))
}

func TestHead_LogRollback(t *testing.T) {
	for _, compress := range []bool{false, true} {
		t.Run(fmt.Sprintf("compress=%t", compress), func(t *testing.T) {
			dir, err := ioutil.TempDir("", "wal_rollback")
			testutil.Ok(t, err)
			defer func() {
				testutil.Ok(t, os.RemoveAll(dir))
			}()

			w, err := wal.New(nil, nil, dir, compress)
			testutil.Ok(t, err)
			defer w.Close()
			h, err := NewHead(nil, nil, w, 1000)
			testutil.Ok(t, err)

			app := h.Appender()
			_, err = app.Add(labels.FromStrings("a", "b"), 1, 2)
			testutil.Ok(t, err)

			testutil.Ok(t, app.Rollback())
			recs := readTestWAL(t, w.Dir())

			testutil.Equals(t, 1, len(recs))

			series, ok := recs[0].([]RefSeries)
			testutil.Assert(t, ok, "expected series record but got %+v", recs[0])
			testutil.Equals(t, []RefSeries{{Ref: 1, Labels: labels.FromStrings("a", "b")}}, series)
		})
	}
}

// TestWalRepair_DecodingError ensures that a repair is run for an error
// when decoding a record.
func TestWalRepair_DecodingError(t *testing.T) {
	var enc RecordEncoder
	for name, test := range map[string]struct {
		corrFunc  func(rec []byte) []byte // Func that applies the corruption to a record.
		rec       []byte
		totalRecs int
		expRecs   int
	}{
		"invalid_record": {
			func(rec []byte) []byte {
				// Do not modify the base record because it is Logged multiple times.
				res := make([]byte, len(rec))
				copy(res, rec)
				res[0] = byte(RecordInvalid)
				return res
			},
			enc.Series([]RefSeries{{Ref: 1, Labels: labels.FromStrings("a", "b")}}, []byte{}),
			9,
			5,
		},
		"decode_series": {
			func(rec []byte) []byte {
				return rec[:3]
			},
			enc.Series([]RefSeries{{Ref: 1, Labels: labels.FromStrings("a", "b")}}, []byte{}),
			9,
			5,
		},
		"decode_samples": {
			func(rec []byte) []byte {
				return rec[:3]
			},
			enc.Samples([]RefSample{{Ref: 0, T: 99, V: 1}}, []byte{}),
			9,
			5,
		},
		"decode_tombstone": {
			func(rec []byte) []byte {
				return rec[:3]
			},
			enc.Tombstones([]Stone{{ref: 1, intervals: Intervals{}}}, []byte{}),
			9,
			5,
		},
	} {
		for _, compress := range []bool{false, true} {
			t.Run(fmt.Sprintf("%s,compress=%t", name, compress), func(t *testing.T) {
				dir, err := ioutil.TempDir("", "wal_repair")
				testutil.Ok(t, err)
				defer func() {
					testutil.Ok(t, os.RemoveAll(dir))
				}()

				// Fill the wal and corrupt it.
				{
					w, err := wal.New(nil, nil, filepath.Join(dir, "wal"), compress)
					testutil.Ok(t, err)

					for i := 1; i <= test.totalRecs; i++ {
						// At this point insert a corrupted record.
						if i-1 == test.expRecs {
							testutil.Ok(t, w.Log(test.corrFunc(test.rec)))
							continue
						}
						testutil.Ok(t, w.Log(test.rec))
					}

					h, err := NewHead(nil, nil, w, 1)
					testutil.Ok(t, err)
					testutil.Equals(t, 0.0, prom_testutil.ToFloat64(h.metrics.walCorruptionsTotal))
					initErr := h.Init(math.MinInt64)

					err = errors.Cause(initErr) // So that we can pick up errors even if wrapped.
					_, corrErr := err.(*wal.CorruptionErr)
					testutil.Assert(t, corrErr, "reading the wal didn't return corruption error")
					testutil.Ok(t, w.Close())
				}

				// Open the db to trigger a repair.
				{
					db, err := Open(dir, nil, nil, DefaultOptions)
					testutil.Ok(t, err)
					defer func() {
						testutil.Ok(t, db.Close())
					}()
					testutil.Equals(t, 1.0, prom_testutil.ToFloat64(db.head.metrics.walCorruptionsTotal))
				}

				// Read the wal content after the repair.
				{
					sr, err := wal.NewSegmentsReader(filepath.Join(dir, "wal"))
					testutil.Ok(t, err)
					defer sr.Close()
					r := wal.NewReader(sr)

					var actRec int
					for r.Next() {
						actRec++
					}
					testutil.Ok(t, r.Err())
					testutil.Equals(t, test.expRecs, actRec, "Wrong number of intact records")
				}
			})
		}
	}
}

func TestNewWalSegmentOnTruncate(t *testing.T) {
	dir, err := ioutil.TempDir("", "test_wal_segemnts")
	testutil.Ok(t, err)
	defer func() {
		testutil.Ok(t, os.RemoveAll(dir))
	}()
	wlog, err := wal.NewSize(nil, nil, dir, 32768, false)
	testutil.Ok(t, err)

	h, err := NewHead(nil, nil, wlog, 1000)
	testutil.Ok(t, err)
	defer h.Close()
	add := func(ts int64) {
		app := h.Appender()
		_, err := app.Add(labels.Labels{{"a", "b"}}, ts, 0)
		testutil.Ok(t, err)
		testutil.Ok(t, app.Commit())
	}

	add(0)
	_, last, err := wlog.Segments()
	testutil.Ok(t, err)
	testutil.Equals(t, 0, last)

	add(1)
	testutil.Ok(t, h.Truncate(1))
	_, last, err = wlog.Segments()
	testutil.Ok(t, err)
	testutil.Equals(t, 1, last)

	add(2)
	testutil.Ok(t, h.Truncate(2))
	_, last, err = wlog.Segments()
	testutil.Ok(t, err)
	testutil.Equals(t, 2, last)
}<|MERGE_RESOLUTION|>--- conflicted
+++ resolved
@@ -422,19 +422,10 @@
 				}
 				testutil.Ok(t, app.Commit())
 
-<<<<<<< HEAD
-			// Getting the actual samples.
-			actSamples := make([]sample, 0)
-			for css.Next() {
-				_, lblsAct, chkMetas, intv := css.At()
-				testutil.Equals(t, labels.Labels{lblDefault}, lblsAct)
-				testutil.Equals(t, 0, len(intv))
-=======
 				// Delete the ranges.
 				for _, r := range c.dranges {
 					testutil.Ok(t, head.Delete(r.Mint, r.Maxt, labels.NewEqualMatcher(lblDefault.Name, lblDefault.Value)))
 				}
->>>>>>> b40cc439
 
 				// Compare the samples for both heads - before and after the reload.
 				reloadedW, err := wal.New(nil, nil, w.Dir(), compress) // Use a new wal to ensure deleted samples are gone even after a reload.
@@ -454,7 +445,7 @@
 					// Getting the actual samples.
 					actSamples := make([]sample, 0)
 					for css.Next() {
-						lblsAct, chkMetas, intv := css.At()
+						_, lblsAct, chkMetas, intv := css.At()
 						testutil.Equals(t, labels.Labels{lblDefault}, lblsAct)
 						testutil.Equals(t, 0, len(intv))
 
