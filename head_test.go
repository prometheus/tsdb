--- conflicted
+++ resolved
@@ -25,10 +25,6 @@
 	"testing"
 
 	"github.com/pkg/errors"
-<<<<<<< HEAD
-=======
-	prom_testutil "github.com/prometheus/client_golang/prometheus/testutil"
->>>>>>> 8d86e921
 	"github.com/prometheus/tsdb/chunkenc"
 	"github.com/prometheus/tsdb/chunks"
 	"github.com/prometheus/tsdb/index"
@@ -1111,7 +1107,6 @@
 			5,
 		},
 	} {
-<<<<<<< HEAD
 		t.Run(name, func(t *testing.T) {
 			dir, err := ioutil.TempDir("", "wal_repair")
 			testutil.Ok(t, err)
@@ -1168,67 +1163,6 @@
 				testutil.Equals(t, test.expRecs, actRec, "Wrong number of intact records")
 			}
 		})
-=======
-		for _, compress := range []bool{false, true} {
-			t.Run(fmt.Sprintf("%s,compress=%t", name, compress), func(t *testing.T) {
-				dir, err := ioutil.TempDir("", "wal_repair")
-				testutil.Ok(t, err)
-				defer func() {
-					testutil.Ok(t, os.RemoveAll(dir))
-				}()
-
-				// Fill the wal and corrupt it.
-				{
-					w, err := wal.New(nil, nil, filepath.Join(dir, "wal"), compress)
-					testutil.Ok(t, err)
-
-					for i := 1; i <= test.totalRecs; i++ {
-						// At this point insert a corrupted record.
-						if i-1 == test.expRecs {
-							testutil.Ok(t, w.Log(test.corrFunc(test.rec)))
-							continue
-						}
-						testutil.Ok(t, w.Log(test.rec))
-					}
-
-					h, err := NewHead(nil, nil, w, 1)
-					testutil.Ok(t, err)
-					testutil.Equals(t, 0.0, prom_testutil.ToFloat64(h.metrics.walCorruptionsTotal))
-					initErr := h.Init(math.MinInt64)
-
-					err = errors.Cause(initErr) // So that we can pick up errors even if wrapped.
-					_, corrErr := err.(*wal.CorruptionErr)
-					testutil.Assert(t, corrErr, "reading the wal didn't return corruption error")
-					testutil.Ok(t, w.Close())
-				}
-
-				// Open the db to trigger a repair.
-				{
-					db, err := Open(dir, nil, nil, DefaultOptions)
-					testutil.Ok(t, err)
-					defer func() {
-						testutil.Ok(t, db.Close())
-					}()
-					testutil.Equals(t, 1.0, prom_testutil.ToFloat64(db.head.metrics.walCorruptionsTotal))
-				}
-
-				// Read the wal content after the repair.
-				{
-					sr, err := wal.NewSegmentsReader(filepath.Join(dir, "wal"))
-					testutil.Ok(t, err)
-					defer sr.Close()
-					r := wal.NewReader(sr)
-
-					var actRec int
-					for r.Next() {
-						actRec++
-					}
-					testutil.Ok(t, r.Err())
-					testutil.Equals(t, test.expRecs, actRec, "Wrong number of intact records")
-				}
-			})
-		}
->>>>>>> 8d86e921
 	}
 }
 
