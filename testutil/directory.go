// Copyright 2013 The Prometheus Authors
// Licensed under the Apache License, Version 2.0 (the "License");
// you may not use this file except in compliance with the License.
// You may obtain a copy of the License at
//
// http://www.apache.org/licenses/LICENSE-2.0
//
// Unless required by applicable law or agreed to in writing, software
// distributed under the License is distributed on an "AS IS" BASIS,
// WITHOUT WARRANTIES OR CONDITIONS OF ANY KIND, either express or implied.
// See the License for the specific language governing permissions and
// limitations under the License.

package testutil

import (
<<<<<<< HEAD
	"crypto/md5"
=======
	"crypto/sha256"
>>>>>>> 77622493
	"io"
	"io/ioutil"
	"os"
	"path/filepath"
	"strconv"
<<<<<<< HEAD
=======
	"testing"
>>>>>>> 77622493
)

const (
	// The base directory used for test emissions, which instructs the operating
	// system to use the default temporary directory as the base or TMPDIR
	// environment variable.
	defaultDirectory = ""

	// NilCloser is a no-op Closer.
	NilCloser = nilCloser(true)

	// The number of times that a TemporaryDirectory will retry its removal
	temporaryDirectoryRemoveRetries = 2
)

type (
	// Closer is the interface that wraps the Close method.
	Closer interface {
		// Close reaps the underlying directory and its children. The directory
		// could be deleted by its users already.
		Close()
	}

	nilCloser bool

	// TemporaryDirectory models a closeable path for transient POSIX disk
	// activities.
	TemporaryDirectory interface {
		Closer

		// Path returns the underlying path for access.
		Path() string
	}

	// temporaryDirectory is kept as a private type due to private fields and
	// their interactions.
	temporaryDirectory struct {
		path   string
		tester T
	}

	callbackCloser struct {
		fn func()
	}

	// T implements the needed methods of testing.TB so that we do not need
	// to actually import testing (which has the side effect of adding all
	// the test flags, which we do not want in non-test binaries even if
	// they make use of these utilities for some reason).
	T interface {
		Fatal(args ...interface{})
		Fatalf(format string, args ...interface{})
	}
)

func (c nilCloser) Close() {
}

func (c callbackCloser) Close() {
	c.fn()
}

// NewCallbackCloser returns a Closer that calls the provided function upon
// closing.
func NewCallbackCloser(fn func()) Closer {
	return &callbackCloser{
		fn: fn,
	}
}

func (t temporaryDirectory) Close() {
	retries := temporaryDirectoryRemoveRetries
	err := os.RemoveAll(t.path)
	for err != nil && retries > 0 {
		switch {
		case os.IsNotExist(err):
			err = nil
		default:
			retries--
			err = os.RemoveAll(t.path)
		}
	}
	if err != nil {
		t.tester.Fatal(err)
	}
}

func (t temporaryDirectory) Path() string {
	return t.path
}

// NewTemporaryDirectory creates a new temporary directory for transient POSIX
// activities.
func NewTemporaryDirectory(name string, t T) (handler TemporaryDirectory) {
	var (
		directory string
		err       error
	)

	directory, err = ioutil.TempDir(defaultDirectory, name)
	if err != nil {
		t.Fatal(err)
	}

	handler = temporaryDirectory{
		path:   directory,
		tester: t,
	}

	return
}

// DirSize returns the size in bytes of all files in a directory.
func DirSize(t *testing.T, path string) int64 {
	var size int64
	err := filepath.Walk(path, func(_ string, info os.FileInfo, err error) error {
		Ok(t, err)
		if !info.IsDir() {
			size += info.Size()
		}
		return nil
	})
<<<<<<< HEAD
	return size, err
}

// DirHash returns a hash of all files attributes and their content within a directory.
func DirHash(path string) ([]byte, error) {
	hash := md5.New()
	err := filepath.Walk(path, func(path string, info os.FileInfo, err error) error {
		if err != nil {
			return err
		}
		if !info.IsDir() {
			f, err := os.Open(path)
			if err != nil {
				return err
			}
			defer f.Close()

			if _, err := io.Copy(hash, f); err != nil {
				return err
			}

			if _, err := io.WriteString(hash, strconv.Itoa(int(info.Size()))); err != nil {
				return err
			}
			if _, err := io.WriteString(hash, info.Name()); err != nil {
				return err
			}

			if _, err := io.WriteString(hash, string(info.ModTime().Unix())); err != nil {
				return err
			}

		}
		return err
	})
	return hash.Sum(nil), err
=======
	Ok(t, err)
	return size
}

// DirHash returns a hash of all files attribites and their content within a directory.
func DirHash(t *testing.T, path string) []byte {
	hash := sha256.New()
	err := filepath.Walk(path, func(path string, info os.FileInfo, err error) error {
		Ok(t, err)

		if info.IsDir() {
			return nil
		}
		f, err := os.Open(path)
		Ok(t, err)
		defer f.Close()

		_, err = io.Copy(hash, f)
		Ok(t, err)

		_, err = io.WriteString(hash, strconv.Itoa(int(info.Size())))
		Ok(t, err)

		_, err = io.WriteString(hash, info.Name())
		Ok(t, err)

		modTime, err := info.ModTime().GobEncode()
		Ok(t, err)

		_, err = io.WriteString(hash, string(modTime))
		Ok(t, err)
		return nil
	})
	Ok(t, err)

	return hash.Sum(nil)
>>>>>>> 77622493
}<|MERGE_RESOLUTION|>--- conflicted
+++ resolved
@@ -14,20 +14,14 @@
 package testutil
 
 import (
-<<<<<<< HEAD
 	"crypto/md5"
-=======
 	"crypto/sha256"
->>>>>>> 77622493
 	"io"
 	"io/ioutil"
 	"os"
 	"path/filepath"
 	"strconv"
-<<<<<<< HEAD
-=======
 	"testing"
->>>>>>> 77622493
 )
 
 const (
@@ -150,8 +144,42 @@
 		}
 		return nil
 	})
-<<<<<<< HEAD
-	return size, err
+	Ok(t, err)
+	return size
+}
+
+// DirHash returns a hash of all files attribites and their content within a directory.
+func DirHash(t *testing.T, path string) []byte {
+	hash := sha256.New()
+	err := filepath.Walk(path, func(path string, info os.FileInfo, err error) error {
+		Ok(t, err)
+
+		if info.IsDir() {
+			return nil
+		}
+		f, err := os.Open(path)
+		Ok(t, err)
+		defer f.Close()
+
+		_, err = io.Copy(hash, f)
+		Ok(t, err)
+
+		_, err = io.WriteString(hash, strconv.Itoa(int(info.Size())))
+		Ok(t, err)
+
+		_, err = io.WriteString(hash, info.Name())
+		Ok(t, err)
+
+		modTime, err := info.ModTime().GobEncode()
+		Ok(t, err)
+
+		_, err = io.WriteString(hash, string(modTime))
+		Ok(t, err)
+		return nil
+	})
+	Ok(t, err)
+
+	return hash.Sum(nil)
 }
 
 // DirHash returns a hash of all files attributes and their content within a directory.
@@ -187,42 +215,4 @@
 		return err
 	})
 	return hash.Sum(nil), err
-=======
-	Ok(t, err)
-	return size
-}
-
-// DirHash returns a hash of all files attribites and their content within a directory.
-func DirHash(t *testing.T, path string) []byte {
-	hash := sha256.New()
-	err := filepath.Walk(path, func(path string, info os.FileInfo, err error) error {
-		Ok(t, err)
-
-		if info.IsDir() {
-			return nil
-		}
-		f, err := os.Open(path)
-		Ok(t, err)
-		defer f.Close()
-
-		_, err = io.Copy(hash, f)
-		Ok(t, err)
-
-		_, err = io.WriteString(hash, strconv.Itoa(int(info.Size())))
-		Ok(t, err)
-
-		_, err = io.WriteString(hash, info.Name())
-		Ok(t, err)
-
-		modTime, err := info.ModTime().GobEncode()
-		Ok(t, err)
-
-		_, err = io.WriteString(hash, string(modTime))
-		Ok(t, err)
-		return nil
-	})
-	Ok(t, err)
-
-	return hash.Sum(nil)
->>>>>>> 77622493
 }