// Copyright 2017 The Prometheus Authors
// Licensed under the Apache License, Version 2.0 (the "License");
// you may not use this file except in compliance with the License.
// You may obtain a copy of the License at
//
// http://www.apache.org/licenses/LICENSE-2.0
//
// Unless required by applicable law or agreed to in writing, software
// distributed under the License is distributed on an "AS IS" BASIS,
// WITHOUT WARRANTIES OR CONDITIONS OF ANY KIND, either express or implied.
// See the License for the specific language governing permissions and
// limitations under the License.

// Package tsdb implements a time series storage for float64 sample data.
package tsdb

import (
	"bytes"
	"fmt"
	"io"
	"io/ioutil"
	"math"
	"os"
	"path/filepath"
	"runtime"
	"sort"
	"strconv"
	"strings"
	"sync"
	"time"

	"github.com/go-kit/kit/log"
	"github.com/go-kit/kit/log/level"
	"github.com/oklog/ulid"
	"github.com/pkg/errors"
	"github.com/prometheus/client_golang/prometheus"
	"github.com/prometheus/tsdb/chunkenc"
	"github.com/prometheus/tsdb/fileutil"
	"github.com/prometheus/tsdb/labels"
	"golang.org/x/sync/errgroup"
)

// DefaultOptions used for the DB. They are sane for setups using
// millisecond precision timestamps.
var DefaultOptions = &Options{
	WALFlushInterval:  5 * time.Second,
	RetentionDuration: 15 * 24 * 60 * 60 * 1000, // 15 days in milliseconds
	BlockRanges:       ExponentialBlockRanges(int64(2*time.Hour)/1e6, 3, 5),
	NoLockfile:        false,
}

// Options of the DB storage.
type Options struct {
	// The interval at which the write ahead log is flushed to disk.
	WALFlushInterval time.Duration

	// Duration of persisted data to keep.
	RetentionDuration uint64

	// The sizes of the Blocks.
	BlockRanges []int64

	// NoLockfile disables creation and consideration of a lock file.
	NoLockfile bool
}

// Appender allows appending a batch of data. It must be completed with a
// call to Commit or Rollback and must not be reused afterwards.
//
// Operations on the Appender interface are not goroutine-safe.
type Appender interface {
	// Add adds a sample pair for the given series. A reference number is
	// returned which can be used to add further samples in the same or later
	// transactions.
	// Returned reference numbers are ephemeral and may be rejected in calls
	// to AddFast() at any point. Adding the sample via Add() returns a new
	// reference number.
	// If the reference is 0 it must not be used for caching.
	Add(l labels.Labels, t int64, v float64) (uint64, error)

	// Add adds a sample pair for the referenced series. It is generally faster
	// than adding a sample by providing its full label set.
	AddFast(ref uint64, t int64, v float64) error

	// Commit submits the collected samples and purges the batch.
	Commit() error

	// Rollback rolls back all modifications made in the appender so far.
	Rollback() error
}

// DB handles reads and writes of time series falling into
// a hashed partition of a seriedb.
type DB struct {
	dir   string
	lockf fileutil.Releaser

	logger    log.Logger
	metrics   *dbMetrics
	opts      *Options
	chunkPool chunkenc.Pool
	compactor Compactor

	// Mutex for that must be held when modifying the general block layout.
	mtx    sync.RWMutex
	blocks []*Block

	head *Head

	compactc chan struct{}
	donec    chan struct{}
	stopc    chan struct{}

	// cmtx is used to control compactions and deletions.
	cmtx               sync.Mutex
	compactionsEnabled bool
}

type dbMetrics struct {
	loadedBlocks         prometheus.GaugeFunc
	reloads              prometheus.Counter
	reloadsFailed        prometheus.Counter
	compactionsTriggered prometheus.Counter
	cutoffs              prometheus.Counter
	cutoffsFailed        prometheus.Counter
	tombCleanTimer       prometheus.Histogram
}

func newDBMetrics(db *DB, r prometheus.Registerer) *dbMetrics {
	m := &dbMetrics{}

	m.loadedBlocks = prometheus.NewGaugeFunc(prometheus.GaugeOpts{
		Name: "prometheus_tsdb_blocks_loaded",
		Help: "Number of currently loaded data blocks",
	}, func() float64 {
		db.mtx.RLock()
		defer db.mtx.RUnlock()
		return float64(len(db.blocks))
	})
	m.reloads = prometheus.NewCounter(prometheus.CounterOpts{
		Name: "prometheus_tsdb_reloads_total",
		Help: "Number of times the database reloaded block data from disk.",
	})
	m.reloadsFailed = prometheus.NewCounter(prometheus.CounterOpts{
		Name: "prometheus_tsdb_reloads_failures_total",
		Help: "Number of times the database failed to reload block data from disk.",
	})
	m.compactionsTriggered = prometheus.NewCounter(prometheus.CounterOpts{
		Name: "prometheus_tsdb_compactions_triggered_total",
		Help: "Total number of triggered compactions for the partition.",
	})
	m.cutoffs = prometheus.NewCounter(prometheus.CounterOpts{
		Name: "prometheus_tsdb_retention_cutoffs_total",
		Help: "Number of times the database cut off block data from disk.",
	})
	m.cutoffsFailed = prometheus.NewCounter(prometheus.CounterOpts{
		Name: "prometheus_tsdb_retention_cutoffs_failures_total",
		Help: "Number of times the database failed to cut off block data from disk.",
	})
	m.tombCleanTimer = prometheus.NewHistogram(prometheus.HistogramOpts{
		Name: "prometheus_tsdb_tombstone_cleanup_seconds",
		Help: "The time taken to recompact blocks to remove tombstones.",
	})

	if r != nil {
		r.MustRegister(
			m.loadedBlocks,
			m.reloads,
			m.reloadsFailed,
			m.cutoffs,
			m.cutoffsFailed,
			m.compactionsTriggered,
			m.tombCleanTimer,
		)
	}
	return m
}

// Open returns a new DB in the given directory.
func Open(dir string, l log.Logger, r prometheus.Registerer, opts *Options) (db *DB, err error) {
	if err := os.MkdirAll(dir, 0777); err != nil {
		return nil, err
	}
	if l == nil {
		l = log.NewNopLogger()
	}
	if opts == nil {
		opts = DefaultOptions
	}
	// Fixup bad format written by Prometheus 2.1.
	if err := repairBadIndexVersion(l, dir); err != nil {
		return nil, err
	}

	db = &DB{
		dir:                dir,
		logger:             l,
		opts:               opts,
		compactc:           make(chan struct{}, 1),
		donec:              make(chan struct{}),
		stopc:              make(chan struct{}),
		compactionsEnabled: true,
		chunkPool:          chunkenc.NewPool(),
	}
	db.metrics = newDBMetrics(db, r)

	if !opts.NoLockfile {
		absdir, err := filepath.Abs(dir)
		if err != nil {
			return nil, err
		}
		lockf, _, err := fileutil.Flock(filepath.Join(absdir, "lock"))
		if err != nil {
			return nil, errors.Wrap(err, "lock DB directory")
		}
		db.lockf = lockf
	}

	db.compactor, err = NewLeveledCompactor(r, l, opts.BlockRanges, db.chunkPool)
	if err != nil {
		return nil, errors.Wrap(err, "create leveled compactor")
	}

	wal, err := OpenSegmentWAL(filepath.Join(dir, "wal"), l, opts.WALFlushInterval, r)
	if err != nil {
		return nil, err
	}
	db.head, err = NewHead(r, l, wal, opts.BlockRanges[0])
	if err != nil {
		return nil, err
	}
	if err := db.reload(); err != nil {
		return nil, err
	}
	if err := db.head.ReadWAL(); err != nil {
		return nil, errors.Wrap(err, "read WAL")
	}

	go db.run()

	return db, nil
}

// Dir returns the directory of the database.
func (db *DB) Dir() string {
	return db.dir
}

func (db *DB) run() {
	defer close(db.donec)

	backoff := time.Duration(0)

	for {
		select {
		case <-db.stopc:
			return
		case <-time.After(backoff):
		}

		select {
		case <-time.After(1 * time.Minute):
			select {
			case db.compactc <- struct{}{}:
			default:
			}
		case <-db.compactc:
			db.metrics.compactionsTriggered.Inc()

			_, err := db.compact()
			if err != nil {
				level.Error(db.logger).Log("msg", "compaction failed", "err", err)
				backoff = exponential(backoff, 1*time.Second, 1*time.Minute)
			} else {
				backoff = 0
			}

		case <-db.stopc:
			return
		}
	}
}

func (db *DB) beyondRetention(meta *BlockMeta) bool {
	if db.opts.RetentionDuration == 0 {
		return false
	}

	db.mtx.RLock()
	blocks := db.blocks[:]
	db.mtx.RUnlock()

	if len(blocks) == 0 {
		return false
	}

	last := blocks[len(db.blocks)-1]
	mint := last.Meta().MaxTime - int64(db.opts.RetentionDuration)

	return meta.MaxTime < mint
}

// Appender opens a new appender against the database.
func (db *DB) Appender() Appender {
	return dbAppender{db: db, Appender: db.head.Appender()}
}

// dbAppender wraps the DB's head appender and triggers compactions on commit
// if necessary.
type dbAppender struct {
	Appender
	db *DB
}

func (a dbAppender) Commit() error {
	err := a.Appender.Commit()

	// We could just run this check every few minutes practically. But for benchmarks
	// and high frequency use cases this is the safer way.
	if a.db.head.MaxTime()-a.db.head.MinTime() > a.db.head.chunkRange/2*3 {
		select {
		case a.db.compactc <- struct{}{}:
		default:
		}
	}
	return err
}

// Compact data if possible. After successful compaction blocks are reloaded
// which will also trigger blocks to be deleted that fall out of the retention
// window.
// If no blocks are compacted, the retention window state doesn't change. Thus,
// this is sufficient to reliably delete old data.
// Old blocks are only deleted on reload based on the new block's parent information.
// See DB.reload documentation for further information.
func (db *DB) compact() (changes bool, err error) {
	db.cmtx.Lock()
	defer db.cmtx.Unlock()

	if !db.compactionsEnabled {
		return false, nil
	}

	// Check whether we have pending head blocks that are ready to be persisted.
	// They have the highest priority.
	for {
		select {
		case <-db.stopc:
			return changes, nil
		default:
		}
		// The head has a compactable range if 1.5 level 0 ranges are between the oldest
		// and newest timestamp. The 0.5 acts as a buffer of the appendable window.
		if db.head.MaxTime()-db.head.MinTime() <= db.opts.BlockRanges[0]/2*3 {
			break
		}
		mint, maxt := rangeForTimestamp(db.head.MinTime(), db.opts.BlockRanges[0])

		// Wrap head into a range that bounds all reads to it.
		head := &rangeHead{
			head: db.head,
			mint: mint,
			maxt: maxt,
		}
		if _, err = db.compactor.Write(db.dir, head, mint, maxt, nil); err != nil {
			return changes, errors.Wrap(err, "persist head block")
		}
		changes = true

		runtime.GC()

		if err := db.reload(); err != nil {
			return changes, errors.Wrap(err, "reload blocks")
		}
		runtime.GC()
	}

	// Check for compactions of multiple blocks.
	for {
		plan, err := db.compactor.Plan(db.dir)
		if err != nil {
			return changes, errors.Wrap(err, "plan compaction")
		}
		if len(plan) == 0 {
			break
		}

		select {
		case <-db.stopc:
			return changes, nil
		default:
		}

		if _, err := db.compactor.Compact(db.dir, plan...); err != nil {
			return changes, errors.Wrapf(err, "compact %s", plan)
		}
		changes = true
		runtime.GC()

		if err := db.reload(); err != nil {
			return changes, errors.Wrap(err, "reload blocks")
		}
		runtime.GC()
	}

	return changes, nil
}

func (db *DB) getBlock(id ulid.ULID) (*Block, bool) {
	for _, b := range db.blocks {
		if b.Meta().ULID == id {
			return b, true
		}
	}
	return nil, false
}

// reload on-disk blocks and trigger head truncation if new blocks appeared. It takes
// a list of block directories which should be deleted during reload.
// Blocks that are obsolete due to replacement or retention will be deleted.
func (db *DB) reload() (err error) {
	defer func() {
		if err != nil {
			db.metrics.reloadsFailed.Inc()
		}
		db.metrics.reloads.Inc()
	}()

	dirs, err := blockDirs(db.dir)
	if err != nil {
		return errors.Wrap(err, "find blocks")
	}
	// We delete old blocks that have been superseded by new ones by gathering all parents
	// from existing blocks. Those parents all have newer replacements and can be safely deleted
	// after we loaded the other blocks.
	// This makes us resilient against the process crashing towards the end of a compaction.
	// Creation of a new block and deletion of its parents cannot happen atomically. By creating
	// blocks with their parents, we can pick up the deletion where it left off during a crash.
	var (
		blocks     []*Block
		corrupted  = map[ulid.ULID]error{}
		opened     = map[ulid.ULID]struct{}{}
		deleteable = map[ulid.ULID]struct{}{}
	)
	for _, dir := range dirs {
		meta, err := readMetaFile(dir)
		if err != nil {
			// The block was potentially in the middle of being deleted during a crash.
			// Skip it since we may delete it properly further down again.
			level.Warn(db.logger).Log("msg", "read meta information", "err", err, "dir", dir)

			ulid, err2 := ulid.Parse(filepath.Base(dir))
			if err2 != nil {
				level.Error(db.logger).Log("msg", "not a block dir", "dir", dir)
				continue
			}
			corrupted[ulid] = err
			continue
		}
		if db.beyondRetention(meta) {
			deleteable[meta.ULID] = struct{}{}
			continue
		}
		for _, b := range meta.Compaction.Parents {
			deleteable[b.ULID] = struct{}{}
		}
	}
	// Blocks we failed to open should all be those we are want to delete anyway.
	for c, err := range corrupted {
		if _, ok := deleteable[c]; !ok {
			return errors.Wrapf(err, "unexpected corrupted block %s", c)
		}
	}
	// Load new blocks into memory.
	for _, dir := range dirs {
		meta, err := readMetaFile(dir)
		if err != nil {
			return errors.Wrapf(err, "read meta information %s", dir)
		}
		// Don't load blocks that are scheduled for deletion.
		if _, ok := deleteable[meta.ULID]; ok {
			continue
		}
		// See if we already have the block in memory or open it otherwise.
		b, ok := db.getBlock(meta.ULID)
		if !ok {
			b, err = OpenBlock(dir, db.chunkPool)
			if err != nil {
				return errors.Wrapf(err, "open block %s", dir)
			}
		}
		blocks = append(blocks, b)
		opened[meta.ULID] = struct{}{}
	}
	sort.Slice(blocks, func(i, j int) bool {
		return blocks[i].Meta().MinTime < blocks[j].Meta().MinTime
	})

	if err := validateBlockSequence(blocks); err != nil {
		return errors.Wrap(err, "invalid block sequence")
	}

	// Swap in new blocks first for subsequently created readers to be seen.
	// Then close previous blocks, which may block for pending readers to complete.
	db.mtx.Lock()
	oldBlocks := db.blocks
	db.blocks = blocks
	db.mtx.Unlock()

	// Drop old blocks from memory.
	for _, b := range oldBlocks {
		if _, ok := opened[b.Meta().ULID]; ok {
			continue
		}
		if err := b.Close(); err != nil {
			level.Warn(db.logger).Log("msg", "closing block failed", "err", err)
		}
	}
	// Delete all obsolete blocks. None of them are opened any longer.
	for ulid := range deleteable {
		if err := os.RemoveAll(filepath.Join(db.dir, ulid.String())); err != nil {
			return errors.Wrapf(err, "delete obsolete block %s", ulid)
		}
	}

	// Garbage collect data in the head if the most recent persisted block
	// covers data of its current time range.
	if len(blocks) == 0 {
		return nil
	}
	maxt := blocks[len(blocks)-1].Meta().MaxTime

	return errors.Wrap(db.head.Truncate(maxt), "head truncate failed")
}

// validateBlockSequence returns error if given block meta files indicate that some blocks overlaps within sequence.
func validateBlockSequence(bs []*Block) error {
	if len(bs) <= 1 {
		return nil
	}

	var metas []BlockMeta
	for _, b := range bs {
		metas = append(metas, b.meta)
	}

	overlaps := OverlappingBlocks(metas)
	if len(overlaps) > 0 {
		return errors.Errorf("block time ranges overlap: %s", overlaps)
	}

	return nil
}

// TimeRange specifies minTime and maxTime range.
type TimeRange struct {
	Min, Max int64
}

// Overlaps contains overlapping blocks aggregated by overlapping range.
type Overlaps map[TimeRange][]BlockMeta

// String returns human readable string form of overlapped blocks.
func (o Overlaps) String() string {
	var res []string
	for r, overlaps := range o {
		var groups []string
		for _, m := range overlaps {
			groups = append(groups, fmt.Sprintf(
				"<ulid: %s, mint: %d, maxt: %d, range: %s>",
				m.ULID.String(),
				m.MinTime,
				m.MaxTime,
				(time.Duration((m.MaxTime-m.MinTime)/1000)*time.Second).String(),
			))
		}
		res = append(res, fmt.Sprintf(
			"[mint: %d, maxt: %d, range: %s, blocks: %d]: %s",
			r.Min, r.Max,
			(time.Duration((r.Max-r.Min)/1000)*time.Second).String(),
			len(overlaps),
			strings.Join(groups, ", ")),
		)
	}
	return strings.Join(res, "\n")
}

// OverlappingBlocks returns all overlapping blocks from given meta files.
func OverlappingBlocks(bm []BlockMeta) Overlaps {
	if len(bm) <= 1 {
		return nil
	}
	sort.Slice(bm, func(i, j int) bool {
		return bm[i].MinTime < bm[j].MinTime
	})

	var (
		overlaps [][]BlockMeta

		// pending contains not ended blocks in regards to "current" timestamp.
		pending = []BlockMeta{bm[0]}
		// continuousPending helps to aggregate same overlaps to single group.
		continuousPending = true
	)

	// We have here blocks sorted by minTime. We iterate over each block and treat its minTime as our "current" timestamp.
	// We check if any of the pending block finished (blocks that we have seen before, but their maxTime was still ahead current
	// timestamp). If not, it means they overlap with our current block. In the same time current block is assumed pending.
	for _, b := range bm[1:] {
		var newPending []BlockMeta

		for _, p := range pending {
			// "b.MinTime" is our current time.
			if b.MinTime >= p.MaxTime {
				continuousPending = false
				continue
			}

			// "p" overlaps with "b" and "p" is still pending.
			newPending = append(newPending, p)
		}

		// Our block "b" is now pending.
		pending = append(newPending, b)
		if len(newPending) == 0 {
			// No overlaps.
			continue
		}

		if continuousPending && len(overlaps) > 0 {
			overlaps[len(overlaps)-1] = append(overlaps[len(overlaps)-1], b)
			continue
		}
		overlaps = append(overlaps, append(newPending, b))
		// Start new pendings.
		continuousPending = true
	}

	// Fetch the critical overlapped time range foreach overlap groups.
	overlapGroups := Overlaps{}
	for _, overlap := range overlaps {

		minRange := TimeRange{Min: 0, Max: math.MaxInt64}
		for _, b := range overlap {
			if minRange.Max > b.MaxTime {
				minRange.Max = b.MaxTime
			}

			if minRange.Min < b.MinTime {
				minRange.Min = b.MinTime
			}
		}
		overlapGroups[minRange] = overlap
	}

	return overlapGroups
}

func (db *DB) String() string {
	return "HEAD"
}

// Blocks returns the databases persisted blocks.
func (db *DB) Blocks() []*Block {
	db.mtx.RLock()
	defer db.mtx.RUnlock()

	return db.blocks
}

// Head returns the databases's head.
func (db *DB) Head() *Head {
	return db.head
}

// Close the partition.
func (db *DB) Close() error {
	close(db.stopc)
	<-db.donec

	db.mtx.Lock()
	defer db.mtx.Unlock()

	var g errgroup.Group

	// blocks also contains all head blocks.
	for _, pb := range db.blocks {
		g.Go(pb.Close)
	}

	var merr MultiError

	merr.Add(g.Wait())

	if db.lockf != nil {
		merr.Add(db.lockf.Release())
	}
	merr.Add(db.head.Close())
	return merr.Err()
}

// DisableCompactions disables compactions.
func (db *DB) DisableCompactions() {
	db.cmtx.Lock()
	defer db.cmtx.Unlock()

	db.compactionsEnabled = false
	level.Info(db.logger).Log("msg", "compactions disabled")
}

// EnableCompactions enables compactions.
func (db *DB) EnableCompactions() {
	db.cmtx.Lock()
	defer db.cmtx.Unlock()

	db.compactionsEnabled = true
	level.Info(db.logger).Log("msg", "compactions enabled")
}

// Snapshot writes the current data to the directory. If withHead is set to true it
// will create a new block containing all data that's currently in the memory buffer/WAL.
func (db *DB) Snapshot(dir string, withHead bool) error {
	if dir == db.dir {
		return errors.Errorf("cannot snapshot into base directory")
	}
	if _, err := ulid.Parse(dir); err == nil {
		return errors.Errorf("dir must not be a valid ULID")
	}

	db.cmtx.Lock()
	defer db.cmtx.Unlock()

	db.mtx.RLock()
	defer db.mtx.RUnlock()

	for _, b := range db.blocks {
		level.Info(db.logger).Log("msg", "snapshotting block", "block", b)

		if err := b.Snapshot(dir); err != nil {
			return errors.Wrapf(err, "error snapshotting block: %s", b.Dir())
		}
	}
	if !withHead {
		return nil
	}
<<<<<<< HEAD

	head := &rangeHead{
		head: db.head,
		mint: db.head.MinTime(),
		maxt: db.head.MaxTime(),
	}
	_, err := db.compactor.Write(dir, head, head.mint, head.maxt)
=======
	_, err := db.compactor.Write(dir, db.head, db.head.MinTime(), db.head.MaxTime(), nil)
>>>>>>> f87d00d7
	return errors.Wrap(err, "snapshot head block")
}

// Querier returns a new querier over the data partition for the given time range.
// A goroutine must not handle more than one open Querier.
func (db *DB) Querier(mint, maxt int64) (Querier, error) {
	var blocks []BlockReader

	db.mtx.RLock()
	defer db.mtx.RUnlock()

	for _, b := range db.blocks {
		m := b.Meta()
		if intervalOverlap(mint, maxt, m.MinTime, m.MaxTime) {
			blocks = append(blocks, b)
		}
	}
	if maxt >= db.head.MinTime() {
		blocks = append(blocks, db.head)
	}

	sq := &querier{
		blocks: make([]Querier, 0, len(blocks)),
	}
	for _, b := range blocks {
		q, err := NewBlockQuerier(b, mint, maxt)
		if err == nil {
			sq.blocks = append(sq.blocks, q)
			continue
		}
		// If we fail, all previously opened queriers must be closed.
		for _, q := range sq.blocks {
			q.Close()
		}
		return nil, errors.Wrapf(err, "open querier for block %s", b)
	}
	return sq, nil
}

func rangeForTimestamp(t int64, width int64) (mint, maxt int64) {
	mint = (t / width) * width
	return mint, mint + width
}

// Delete implements deletion of metrics. It only has atomicity guarantees on a per-block basis.
func (db *DB) Delete(mint, maxt int64, ms ...labels.Matcher) error {
	db.cmtx.Lock()
	defer db.cmtx.Unlock()

	var g errgroup.Group

	db.mtx.RLock()
	defer db.mtx.RUnlock()

	for _, b := range db.blocks {
		m := b.Meta()
		if intervalOverlap(mint, maxt, m.MinTime, m.MaxTime) {
			g.Go(func(b *Block) func() error {
				return func() error { return b.Delete(mint, maxt, ms...) }
			}(b))
		}
	}
	g.Go(func() error {
		return db.head.Delete(mint, maxt, ms...)
	})
	return g.Wait()
}

// CleanTombstones re-writes any blocks with tombstones.
func (db *DB) CleanTombstones() (err error) {
	db.cmtx.Lock()
	defer db.cmtx.Unlock()

	start := time.Now()
	defer db.metrics.tombCleanTimer.Observe(time.Since(start).Seconds())

	newUIDs := []ulid.ULID{}
	defer func() {
		// If any error is caused, we need to delete all the new directory created.
		if err != nil {
			for _, uid := range newUIDs {
				dir := filepath.Join(db.Dir(), uid.String())
				if err := os.RemoveAll(dir); err != nil {
					level.Error(db.logger).Log("msg", "failed to delete block after failed `CleanTombstones`", "dir", dir, "err", err)
				}
			}
		}
	}()

	db.mtx.RLock()
	blocks := db.blocks[:]
	db.mtx.RUnlock()

	for _, b := range blocks {
		if uid, er := b.CleanTombstones(db.Dir(), db.compactor); er != nil {
			err = errors.Wrapf(er, "clean tombstones: %s", b.Dir())
			return err
		} else if uid != nil { // New block was created.
			newUIDs = append(newUIDs, *uid)
		}
	}
	return errors.Wrap(db.reload(), "reload blocks")
}

func intervalOverlap(amin, amax, bmin, bmax int64) bool {
	// Checks Overlap: http://stackoverflow.com/questions/3269434/
	return amin <= bmax && bmin <= amax
}

func isBlockDir(fi os.FileInfo) bool {
	if !fi.IsDir() {
		return false
	}
	_, err := ulid.Parse(fi.Name())
	return err == nil
}

func blockDirs(dir string) ([]string, error) {
	files, err := ioutil.ReadDir(dir)
	if err != nil {
		return nil, err
	}
	var dirs []string

	for _, fi := range files {
		if isBlockDir(fi) {
			dirs = append(dirs, filepath.Join(dir, fi.Name()))
		}
	}
	return dirs, nil
}

func sequenceFiles(dir string) ([]string, error) {
	files, err := ioutil.ReadDir(dir)
	if err != nil {
		return nil, err
	}
	var res []string

	for _, fi := range files {
		if _, err := strconv.ParseUint(fi.Name(), 10, 64); err != nil {
			continue
		}
		res = append(res, filepath.Join(dir, fi.Name()))
	}
	return res, nil
}

func nextSequenceFile(dir string) (string, int, error) {
	names, err := fileutil.ReadDir(dir)
	if err != nil {
		return "", 0, err
	}

	i := uint64(0)
	for _, n := range names {
		j, err := strconv.ParseUint(n, 10, 64)
		if err != nil {
			continue
		}
		i = j
	}
	return filepath.Join(dir, fmt.Sprintf("%0.6d", i+1)), int(i + 1), nil
}

// The MultiError type implements the error interface, and contains the
// Errors used to construct it.
type MultiError []error

// Returns a concatenated string of the contained errors
func (es MultiError) Error() string {
	var buf bytes.Buffer

	if len(es) > 1 {
		fmt.Fprintf(&buf, "%d errors: ", len(es))
	}

	for i, err := range es {
		if i != 0 {
			buf.WriteString("; ")
		}
		buf.WriteString(err.Error())
	}

	return buf.String()
}

// Add adds the error to the error list if it is not nil.
func (es *MultiError) Add(err error) {
	if err == nil {
		return
	}
	if merr, ok := err.(MultiError); ok {
		*es = append(*es, merr...)
	} else {
		*es = append(*es, err)
	}
}

// Err returns the error list as an error or nil if it is empty.
func (es MultiError) Err() error {
	if len(es) == 0 {
		return nil
	}
	return es
}

func closeAll(cs ...io.Closer) error {
	var merr MultiError

	for _, c := range cs {
		merr.Add(c.Close())
	}
	return merr.Err()
}

func exponential(d, min, max time.Duration) time.Duration {
	d *= 2
	if d < min {
		d = min
	}
	if d > max {
		d = max
	}
	return d
}<|MERGE_RESOLUTION|>--- conflicted
+++ resolved
@@ -743,17 +743,14 @@
 	if !withHead {
 		return nil
 	}
-<<<<<<< HEAD
+
 
 	head := &rangeHead{
 		head: db.head,
 		mint: db.head.MinTime(),
 		maxt: db.head.MaxTime(),
 	}
-	_, err := db.compactor.Write(dir, head, head.mint, head.maxt)
-=======
-	_, err := db.compactor.Write(dir, db.head, db.head.MinTime(), db.head.MaxTime(), nil)
->>>>>>> f87d00d7
+	_, err := db.compactor.Write(dir, head, head.mint, head.maxt, nil)
 	return errors.Wrap(err, "snapshot head block")
 }
 
