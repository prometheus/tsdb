--- conflicted
+++ resolved
@@ -76,10 +76,4 @@
 func (r *mockBReader) Index() (IndexReader, error)          { return r.ir, nil }
 func (r *mockBReader) Chunks() (ChunkReader, error)         { return r.cr, nil }
 func (r *mockBReader) Tombstones() (TombstoneReader, error) { return newMemTombstones(), nil }
-<<<<<<< HEAD
-func (r *mockBReader) MinTime() int64                       { return r.mint }
-func (r *mockBReader) MaxTime() int64                       { return r.maxt }
-func (r *mockBReader) NumSeries() uint64                    { return r.numSeries }
-=======
-func (r *mockBReader) Meta() BlockMeta                      { return BlockMeta{MinTime: r.mint, MaxTime: r.maxt} }
->>>>>>> 6f9bbc72
+func (r *mockBReader) Meta() BlockMeta                      { return BlockMeta{MinTime: r.mint, MaxTime: r.maxt} }