// Copyright 2017 The Prometheus Authors
// Licensed under the Apache License, Version 2.0 (the "License");
// you may not use this file except in compliance with the License.
// You may obtain a copy of the License at
//
// http://www.apache.org/licenses/LICENSE-2.0
//
// Unless required by applicable law or agreed to in writing, software
// distributed under the License is distributed on an "AS IS" BASIS,
// WITHOUT WARRANTIES OR CONDITIONS OF ANY KIND, either express or implied.
// See the License for the specific language governing permissions and
// limitations under the License.

package tsdb

import (
	"fmt"
	"io/ioutil"
	"math"
	"math/rand"
	"os"
	"path"
	"path/filepath"
	"sort"
	"testing"
	"time"

	"github.com/go-kit/kit/log"
	"github.com/oklog/ulid"
	"github.com/pkg/errors"
	"github.com/prometheus/client_golang/prometheus"
	prom_testutil "github.com/prometheus/client_golang/prometheus/testutil"
	"github.com/prometheus/tsdb/chunks"
	"github.com/prometheus/tsdb/fileutil"
	"github.com/prometheus/tsdb/index"
	"github.com/prometheus/tsdb/labels"
	"github.com/prometheus/tsdb/testutil"
	"github.com/prometheus/tsdb/tsdbutil"
	"github.com/prometheus/tsdb/wal"
)

func openTestDB(t testing.TB, opts *Options) (db *DB, delete func()) {
	tmpdir, err := ioutil.TempDir("", "test")
	testutil.Ok(t, err)

	db, err = Open(tmpdir, nil, nil, opts)
	testutil.Ok(t, err)

	// Do not close the test database by default as it will deadlock on test failures.
	return db, func() {
		testutil.Ok(t, os.RemoveAll(tmpdir))
	}
}

func openTestDBTimeRetentionable(t testing.TB) *DB {
	tmpdir, err := ioutil.TempDir("", "test")
	testutil.Ok(t, err)

	blocks := []*BlockMeta{
		{MinTime: 500, MaxTime: 900}, // Oldest block
		{MinTime: 1000, MaxTime: 1500},
		{MinTime: 1500, MaxTime: 2000}, // Newest Block
	}

	for _, m := range blocks {
		createBlock(t, tmpdir, genSeries(10, 10, m.MinTime, m.MaxTime))
	}

	db, err := Open(tmpdir, nil, nil, &Options{BlockRanges: []int64{1000}})
	testutil.Ok(t, err)
	testutil.Equals(t, len(blocks), len(db.Blocks())) // Ensure all blocks are registered.
	testutil.Equals(t, 0, int(prom_testutil.ToFloat64(db.metrics.timeRetentionCount)), "initial metric retention count mismatch")

	db.opts.RetentionDuration = uint64(blocks[2].MaxTime - blocks[1].MinTime)
	return db
}

func openTestDBSizeRetentionable(t testing.TB) *DB {
	tmpdir, err := ioutil.TempDir("", "test")
	testutil.Ok(t, err)

	blocks := []*BlockMeta{
		{MinTime: 100, MaxTime: 200}, // Oldest block
		{MinTime: 200, MaxTime: 300},
		{MinTime: 300, MaxTime: 400},
		{MinTime: 400, MaxTime: 500},
		{MinTime: 500, MaxTime: 600}, // Newest Block
	}

	for _, m := range blocks {
		createBlock(t, tmpdir, genSeries(100, 10, m.MinTime, m.MaxTime))
	}
	db, err := Open(tmpdir, nil, nil, &Options{BlockRanges: []int64{100}})
	testutil.Ok(t, err)

	// Test that registered size matches the actual disk size.
	testutil.Equals(t, len(blocks), len(db.Blocks()))                 // Ensure all blocks are registered.
	expSize := int64(prom_testutil.ToFloat64(db.metrics.blocksBytes)) // Use the the actual internal metrics.
	actSize := dbDiskSize(db.Dir())
	testutil.Equals(t, expSize, actSize, "registered size doesn't match actual disk size")

	// Decrease the max bytes limit so that a delete is triggered.
	// Check total size, total count and check that the oldest block was deleted.
	db.opts.MaxBytes = actSize - db.Blocks()[0].Size() // Set the new db size limit one block smaller that the actual size.

	return db
}

// query runs a matcher query against the querier and fully expands its data.
func query(t testing.TB, q Querier, matchers ...labels.Matcher) map[string][]tsdbutil.Sample {
	ss, err := q.Select(matchers...)
	defer func() {
		testutil.Ok(t, q.Close())
	}()
	testutil.Ok(t, err)

	result := map[string][]tsdbutil.Sample{}

	for ss.Next() {
		series := ss.At()

		samples := []tsdbutil.Sample{}
		it := series.Iterator()
		for it.Next() {
			t, v := it.At()
			samples = append(samples, sample{t: t, v: v})
		}
		testutil.Ok(t, it.Err())

		name := series.Labels().String()
		result[name] = samples
	}
	testutil.Ok(t, ss.Err())

	return result
}

// Ensure that blocks are held in memory in their time order
// and not in ULID order as they are read from the directory.
func TestDB_reloadOrder(t *testing.T) {
	db, delete := openTestDB(t, nil)
	defer func() {
		testutil.Ok(t, db.Close())
		delete()
	}()

	metas := []BlockMeta{
		{MinTime: 90, MaxTime: 100},
		{MinTime: 70, MaxTime: 80},
		{MinTime: 100, MaxTime: 110},
	}
	for _, m := range metas {
		createBlock(t, db.Dir(), genSeries(1, 1, m.MinTime, m.MaxTime))
	}

	testutil.Ok(t, db.reload())
	blocks := db.Blocks()
	for _, b := range blocks {
		b.meta.Stats.NumBytes = 0
	}
	testutil.Equals(t, 3, len(blocks))
	testutil.Equals(t, metas[1].MinTime, blocks[0].Meta().MinTime)
	testutil.Equals(t, metas[1].MaxTime, blocks[0].Meta().MaxTime)
	testutil.Equals(t, metas[0].MinTime, blocks[1].Meta().MinTime)
	testutil.Equals(t, metas[0].MaxTime, blocks[1].Meta().MaxTime)
	testutil.Equals(t, metas[2].MinTime, blocks[2].Meta().MinTime)
	testutil.Equals(t, metas[2].MaxTime, blocks[2].Meta().MaxTime)
}

func TestDataAvailableOnlyAfterCommit(t *testing.T) {
	db, delete := openTestDB(t, nil)
	defer func() {
		testutil.Ok(t, db.Close())
		delete()
	}()

	app := db.Appender()

	_, err := app.Add(labels.FromStrings("foo", "bar"), 0, 0)
	testutil.Ok(t, err)

	querier, err := db.Querier(0, 1)
	testutil.Ok(t, err)
	seriesSet := query(t, querier, labels.NewEqualMatcher("foo", "bar"))
	testutil.Equals(t, map[string][]tsdbutil.Sample{}, seriesSet)

	err = app.Commit()
	testutil.Ok(t, err)

	querier, err = db.Querier(0, 1)
	testutil.Ok(t, err)
	defer querier.Close()

	seriesSet = query(t, querier, labels.NewEqualMatcher("foo", "bar"))

	testutil.Equals(t, map[string][]tsdbutil.Sample{`{foo="bar"}`: {sample{t: 0, v: 0}}}, seriesSet)
}

func TestDataNotAvailableAfterRollback(t *testing.T) {
	db, delete := openTestDB(t, nil)
	defer func() {
		testutil.Ok(t, db.Close())
		delete()
	}()

	app := db.Appender()
	_, err := app.Add(labels.FromStrings("foo", "bar"), 0, 0)
	testutil.Ok(t, err)

	err = app.Rollback()
	testutil.Ok(t, err)

	querier, err := db.Querier(0, 1)
	testutil.Ok(t, err)
	defer querier.Close()

	seriesSet := query(t, querier, labels.NewEqualMatcher("foo", "bar"))

	testutil.Equals(t, map[string][]tsdbutil.Sample{}, seriesSet)
}

func TestDBAppenderAddRef(t *testing.T) {
	db, delete := openTestDB(t, nil)
	defer func() {
		testutil.Ok(t, db.Close())
		delete()
	}()

	app1 := db.Appender()

	ref1, err := app1.Add(labels.FromStrings("a", "b"), 123, 0)
	testutil.Ok(t, err)

	// Reference should already work before commit.
	err = app1.AddFast(ref1, 124, 1)
	testutil.Ok(t, err)

	err = app1.Commit()
	testutil.Ok(t, err)

	app2 := db.Appender()

	// first ref should already work in next transaction.
	err = app2.AddFast(ref1, 125, 0)
	testutil.Ok(t, err)

	ref2, err := app2.Add(labels.FromStrings("a", "b"), 133, 1)
	testutil.Ok(t, err)

	testutil.Assert(t, ref1 == ref2, "")

	// Reference must be valid to add another sample.
	err = app2.AddFast(ref2, 143, 2)
	testutil.Ok(t, err)

	err = app2.AddFast(9999999, 1, 1)
	testutil.Equals(t, ErrNotFound, errors.Cause(err))

	testutil.Ok(t, app2.Commit())

	q, err := db.Querier(0, 200)
	testutil.Ok(t, err)

	res := query(t, q, labels.NewEqualMatcher("a", "b"))

	testutil.Equals(t, map[string][]tsdbutil.Sample{
		labels.FromStrings("a", "b").String(): {
			sample{t: 123, v: 0},
			sample{t: 124, v: 1},
			sample{t: 125, v: 0},
			sample{t: 133, v: 1},
			sample{t: 143, v: 2},
		},
	}, res)
}

func TestDeleteSimple(t *testing.T) {
	numSamples := int64(10)

	cases := []struct {
		intervals Intervals
		remaint   []int64
	}{
		{
			intervals: Intervals{{0, 3}},
			remaint:   []int64{4, 5, 6, 7, 8, 9},
		},
		{
			intervals: Intervals{{1, 3}},
			remaint:   []int64{0, 4, 5, 6, 7, 8, 9},
		},
		{
			intervals: Intervals{{1, 3}, {4, 7}},
			remaint:   []int64{0, 8, 9},
		},
		{
			intervals: Intervals{{1, 3}, {4, 700}},
			remaint:   []int64{0},
		},
		{ // This case is to ensure that labels and symbols are deleted.
			intervals: Intervals{{0, 9}},
			remaint:   []int64{},
		},
	}

Outer:
	for _, c := range cases {
		db, delete := openTestDB(t, nil)
		defer func() {
			testutil.Ok(t, db.Close())
			delete()
		}()

		app := db.Appender()

		smpls := make([]float64, numSamples)
		for i := int64(0); i < numSamples; i++ {
			smpls[i] = rand.Float64()
			app.Add(labels.Labels{{"a", "b"}}, i, smpls[i])
		}

		testutil.Ok(t, app.Commit())

		// TODO(gouthamve): Reset the tombstones somehow.
		// Delete the ranges.
		for _, r := range c.intervals {
			testutil.Ok(t, db.Delete(r.Mint, r.Maxt, labels.NewEqualMatcher("a", "b")))
		}

		// Compare the result.
		q, err := db.Querier(0, numSamples)
		testutil.Ok(t, err)

		res, err := q.Select(labels.NewEqualMatcher("a", "b"))
		testutil.Ok(t, err)

		expSamples := make([]tsdbutil.Sample, 0, len(c.remaint))
		for _, ts := range c.remaint {
			expSamples = append(expSamples, sample{ts, smpls[ts]})
		}

		expss := newMockSeriesSet([]Series{
			newSeries(map[string]string{"a": "b"}, expSamples),
		})

		lns, err := q.LabelNames()
		testutil.Ok(t, err)
		lvs, err := q.LabelValues("a")
		testutil.Ok(t, err)
		if len(expSamples) == 0 {
			testutil.Equals(t, 0, len(lns))
			testutil.Equals(t, 0, len(lvs))
			testutil.Assert(t, res.Next() == false, "")
			continue
		} else {
			testutil.Equals(t, 1, len(lns))
			testutil.Equals(t, 1, len(lvs))
			testutil.Equals(t, "a", lns[0])
			testutil.Equals(t, "b", lvs[0])
		}

		for {
			eok, rok := expss.Next(), res.Next()
			testutil.Equals(t, eok, rok)

			if !eok {
				continue Outer
			}
			sexp := expss.At()
			sres := res.At()

			testutil.Equals(t, sexp.Labels(), sres.Labels())

			smplExp, errExp := expandSeriesIterator(sexp.Iterator())
			smplRes, errRes := expandSeriesIterator(sres.Iterator())

			testutil.Equals(t, errExp, errRes)
			testutil.Equals(t, smplExp, smplRes)
		}
	}
}

func TestAmendDatapointCausesError(t *testing.T) {
	db, delete := openTestDB(t, nil)
	defer func() {
		testutil.Ok(t, db.Close())
		delete()
	}()

	app := db.Appender()
	_, err := app.Add(labels.Labels{}, 0, 0)
	testutil.Ok(t, err)
	testutil.Ok(t, app.Commit())

	app = db.Appender()
	_, err = app.Add(labels.Labels{}, 0, 1)
	testutil.Equals(t, ErrAmendSample, err)
	testutil.Ok(t, app.Rollback())
}

func TestDuplicateNaNDatapointNoAmendError(t *testing.T) {
	db, delete := openTestDB(t, nil)
	defer func() {
		testutil.Ok(t, db.Close())
		delete()
	}()

	app := db.Appender()
	_, err := app.Add(labels.Labels{}, 0, math.NaN())
	testutil.Ok(t, err)
	testutil.Ok(t, app.Commit())

	app = db.Appender()
	_, err = app.Add(labels.Labels{}, 0, math.NaN())
	testutil.Ok(t, err)
}

func TestNonDuplicateNaNDatapointsCausesAmendError(t *testing.T) {
	db, delete := openTestDB(t, nil)
	defer func() {
		testutil.Ok(t, db.Close())
		delete()
	}()
	app := db.Appender()
	_, err := app.Add(labels.Labels{}, 0, math.Float64frombits(0x7ff0000000000001))
	testutil.Ok(t, err)
	testutil.Ok(t, app.Commit())

	app = db.Appender()
	_, err = app.Add(labels.Labels{}, 0, math.Float64frombits(0x7ff0000000000002))
	testutil.Equals(t, ErrAmendSample, err)
}

func TestSkippingInvalidValuesInSameTxn(t *testing.T) {
	db, delete := openTestDB(t, nil)
	defer func() {
		testutil.Ok(t, db.Close())
		delete()
	}()

	// Append AmendedValue.
	app := db.Appender()
	_, err := app.Add(labels.Labels{{"a", "b"}}, 0, 1)
	testutil.Ok(t, err)
	_, err = app.Add(labels.Labels{{"a", "b"}}, 0, 2)
	testutil.Ok(t, err)
	testutil.Ok(t, app.Commit())

	// Make sure the right value is stored.
	q, err := db.Querier(0, 10)
	testutil.Ok(t, err)

	ssMap := query(t, q, labels.NewEqualMatcher("a", "b"))

	testutil.Equals(t, map[string][]tsdbutil.Sample{
		labels.New(labels.Label{"a", "b"}).String(): {sample{0, 1}},
	}, ssMap)

	// Append Out of Order Value.
	app = db.Appender()
	_, err = app.Add(labels.Labels{{"a", "b"}}, 10, 3)
	testutil.Ok(t, err)
	_, err = app.Add(labels.Labels{{"a", "b"}}, 7, 5)
	testutil.Ok(t, err)
	testutil.Ok(t, app.Commit())

	q, err = db.Querier(0, 10)
	testutil.Ok(t, err)

	ssMap = query(t, q, labels.NewEqualMatcher("a", "b"))

	testutil.Equals(t, map[string][]tsdbutil.Sample{
		labels.New(labels.Label{"a", "b"}).String(): {sample{0, 1}, sample{10, 3}},
	}, ssMap)
}

func TestDB_Snapshot(t *testing.T) {
	db, delete := openTestDB(t, nil)
	defer delete()

	// append data
	app := db.Appender()
	mint := int64(1414141414000)
	for i := 0; i < 1000; i++ {
		_, err := app.Add(labels.FromStrings("foo", "bar"), mint+int64(i), 1.0)
		testutil.Ok(t, err)
	}
	testutil.Ok(t, app.Commit())
	testutil.Ok(t, app.Rollback())

	// create snapshot
	snap, err := ioutil.TempDir("", "snap")
	testutil.Ok(t, err)

	defer func() {
		testutil.Ok(t, os.RemoveAll(snap))
	}()
	testutil.Ok(t, db.Snapshot(snap, true))
	testutil.Ok(t, db.Close())

	// reopen DB from snapshot
	db, err = Open(snap, nil, nil, nil)
	testutil.Ok(t, err)
	defer func() { testutil.Ok(t, db.Close()) }()

	querier, err := db.Querier(mint, mint+1000)
	testutil.Ok(t, err)
	defer func() { testutil.Ok(t, querier.Close()) }()

	// sum values
	seriesSet, err := querier.Select(labels.NewEqualMatcher("foo", "bar"))
	testutil.Ok(t, err)

	sum := 0.0
	for seriesSet.Next() {
		series := seriesSet.At().Iterator()
		for series.Next() {
			_, v := series.At()
			sum += v
		}
		testutil.Ok(t, series.Err())
	}
	testutil.Ok(t, seriesSet.Err())
	testutil.Equals(t, 1000.0, sum)
}

func TestDB_SnapshotWithDelete(t *testing.T) {
	numSamples := int64(10)

	db, delete := openTestDB(t, nil)
	defer delete()

	app := db.Appender()

	smpls := make([]float64, numSamples)
	for i := int64(0); i < numSamples; i++ {
		smpls[i] = rand.Float64()
		app.Add(labels.Labels{{"a", "b"}}, i, smpls[i])
	}

	testutil.Ok(t, app.Commit())
	cases := []struct {
		intervals Intervals
		remaint   []int64
	}{
		{
			intervals: Intervals{{1, 3}, {4, 7}},
			remaint:   []int64{0, 8, 9},
		},
	}

Outer:
	for _, c := range cases {
		// TODO(gouthamve): Reset the tombstones somehow.
		// Delete the ranges.
		for _, r := range c.intervals {
			testutil.Ok(t, db.Delete(r.Mint, r.Maxt, labels.NewEqualMatcher("a", "b")))
		}

		// create snapshot
		snap, err := ioutil.TempDir("", "snap")
		testutil.Ok(t, err)

		defer func() {
			testutil.Ok(t, os.RemoveAll(snap))
		}()
		testutil.Ok(t, db.Snapshot(snap, true))
		testutil.Ok(t, db.Close())

		// reopen DB from snapshot
		db, err = Open(snap, nil, nil, nil)
		testutil.Ok(t, err)
		defer func() { testutil.Ok(t, db.Close()) }()

		// Compare the result.
		q, err := db.Querier(0, numSamples)
		testutil.Ok(t, err)
		defer func() { testutil.Ok(t, q.Close()) }()

		res, err := q.Select(labels.NewEqualMatcher("a", "b"))
		testutil.Ok(t, err)

		expSamples := make([]tsdbutil.Sample, 0, len(c.remaint))
		for _, ts := range c.remaint {
			expSamples = append(expSamples, sample{ts, smpls[ts]})
		}

		expss := newMockSeriesSet([]Series{
			newSeries(map[string]string{"a": "b"}, expSamples),
		})

		if len(expSamples) == 0 {
			testutil.Assert(t, res.Next() == false, "")
			continue
		}

		for {
			eok, rok := expss.Next(), res.Next()
			testutil.Equals(t, eok, rok)

			if !eok {
				continue Outer
			}
			sexp := expss.At()
			sres := res.At()

			testutil.Equals(t, sexp.Labels(), sres.Labels())

			smplExp, errExp := expandSeriesIterator(sexp.Iterator())
			smplRes, errRes := expandSeriesIterator(sres.Iterator())

			testutil.Equals(t, errExp, errRes)
			testutil.Equals(t, smplExp, smplRes)
		}
	}
}

func TestDB_e2e(t *testing.T) {
	const (
		numDatapoints = 1000
		numRanges     = 1000
		timeInterval  = int64(3)
	)
	// Create 8 series with 1000 data-points of different ranges and run queries.
	lbls := [][]labels.Label{
		{
			{"a", "b"},
			{"instance", "localhost:9090"},
			{"job", "prometheus"},
		},
		{
			{"a", "b"},
			{"instance", "127.0.0.1:9090"},
			{"job", "prometheus"},
		},
		{
			{"a", "b"},
			{"instance", "127.0.0.1:9090"},
			{"job", "prom-k8s"},
		},
		{
			{"a", "b"},
			{"instance", "localhost:9090"},
			{"job", "prom-k8s"},
		},
		{
			{"a", "c"},
			{"instance", "localhost:9090"},
			{"job", "prometheus"},
		},
		{
			{"a", "c"},
			{"instance", "127.0.0.1:9090"},
			{"job", "prometheus"},
		},
		{
			{"a", "c"},
			{"instance", "127.0.0.1:9090"},
			{"job", "prom-k8s"},
		},
		{
			{"a", "c"},
			{"instance", "localhost:9090"},
			{"job", "prom-k8s"},
		},
	}

	seriesMap := map[string][]tsdbutil.Sample{}
	for _, l := range lbls {
		seriesMap[labels.New(l...).String()] = []tsdbutil.Sample{}
	}

	db, delete := openTestDB(t, nil)
	defer func() {
		testutil.Ok(t, db.Close())
		delete()
	}()

	app := db.Appender()

	for _, l := range lbls {
		lset := labels.New(l...)
		series := []tsdbutil.Sample{}

		ts := rand.Int63n(300)
		for i := 0; i < numDatapoints; i++ {
			v := rand.Float64()

			series = append(series, sample{ts, v})

			_, err := app.Add(lset, ts, v)
			testutil.Ok(t, err)

			ts += rand.Int63n(timeInterval) + 1
		}

		seriesMap[lset.String()] = series
	}

	testutil.Ok(t, app.Commit())

	// Query each selector on 1000 random time-ranges.
	queries := []struct {
		ms []labels.Matcher
	}{
		{
			ms: []labels.Matcher{labels.NewEqualMatcher("a", "b")},
		},
		{
			ms: []labels.Matcher{
				labels.NewEqualMatcher("a", "b"),
				labels.NewEqualMatcher("job", "prom-k8s"),
			},
		},
		{
			ms: []labels.Matcher{
				labels.NewEqualMatcher("a", "c"),
				labels.NewEqualMatcher("instance", "localhost:9090"),
				labels.NewEqualMatcher("job", "prometheus"),
			},
		},
		// TODO: Add Regexp Matchers.
	}

	for _, qry := range queries {
		matched := labels.Slice{}
		for _, ls := range lbls {
			s := labels.Selector(qry.ms)
			if s.Matches(ls) {
				matched = append(matched, ls)
			}
		}

		sort.Sort(matched)

		for i := 0; i < numRanges; i++ {
			mint := rand.Int63n(300)
			maxt := mint + rand.Int63n(timeInterval*int64(numDatapoints))

			expected := map[string][]tsdbutil.Sample{}

			// Build the mockSeriesSet.
			for _, m := range matched {
				smpls := boundedSamples(seriesMap[m.String()], mint, maxt)
				if len(smpls) > 0 {
					expected[m.String()] = smpls
				}
			}

			q, err := db.Querier(mint, maxt)
			testutil.Ok(t, err)

			ss, err := q.Select(qry.ms...)
			testutil.Ok(t, err)

			result := map[string][]tsdbutil.Sample{}

			for ss.Next() {
				x := ss.At()

				smpls, err := expandSeriesIterator(x.Iterator())
				testutil.Ok(t, err)

				if len(smpls) > 0 {
					result[x.Labels().String()] = smpls
				}
			}

			testutil.Ok(t, ss.Err())
			testutil.Equals(t, expected, result)

			q.Close()
		}
	}
}

func TestWALFlushedOnDBClose(t *testing.T) {
	db, delete := openTestDB(t, nil)
	defer delete()

	dirDb := db.Dir()

	lbls := labels.Labels{labels.Label{Name: "labelname", Value: "labelvalue"}}

	app := db.Appender()
	_, err := app.Add(lbls, 0, 1)
	testutil.Ok(t, err)
	testutil.Ok(t, app.Commit())

	testutil.Ok(t, db.Close())

	db, err = Open(dirDb, nil, nil, nil)
	testutil.Ok(t, err)
	defer func() { testutil.Ok(t, db.Close()) }()

	q, err := db.Querier(0, 1)
	testutil.Ok(t, err)

	values, err := q.LabelValues("labelname")
	testutil.Ok(t, err)
	testutil.Equals(t, []string{"labelvalue"}, values)
}

<<<<<<< HEAD
func TestWALSegmentSizeOption(t *testing.T) {
	// Dereference the DefaultOptions so that it makes a copy and
	// applies changes to the copy and not globally to interfere with the other tests.
	options := *DefaultOptions
	options.WALSegmentSize = 2 * 32 * 1024
	db, delete := openTestDB(t, &options)
	defer delete()
	app := db.Appender()
	for i := int64(0); i < 155; i++ {
		_, err := app.Add(labels.Labels{labels.Label{Name: "wal", Value: "size"}}, i, rand.Float64())
		testutil.Ok(t, err)
		testutil.Ok(t, app.Commit())
=======
func TestWALSegmentSizeOptions(t *testing.T) {
	tests := map[int]func(dbdir string, segmentSize int){
		// Default Wal Size.
		0: func(dbDir string, segmentSize int) {
			files, err := ioutil.ReadDir(filepath.Join(dbDir, "wal"))
			testutil.Ok(t, err)
			for _, f := range files[:len(files)-1] {
				testutil.Equals(t, int64(DefaultOptions.WALSegmentSize), f.Size(), "WAL file size doesn't match WALSegmentSize option, filename: %v", f.Name())
			}
			lastFile := files[len(files)-1]
			testutil.Assert(t, int64(DefaultOptions.WALSegmentSize) > lastFile.Size(), "last WAL file size is not smaller than the WALSegmentSize option, filename: %v", lastFile.Name())
		},
		// Custom Wal Size.
		2 * 32 * 1024: func(dbDir string, segmentSize int) {
			files, err := ioutil.ReadDir(filepath.Join(dbDir, "wal"))
			testutil.Assert(t, len(files) > 1, "current WALSegmentSize should result in more than a single WAL file.")
			testutil.Ok(t, err)
			for _, f := range files[:len(files)-1] {
				testutil.Equals(t, int64(segmentSize), f.Size(), "WAL file size doesn't match WALSegmentSize option, filename: %v", f.Name())
			}
			lastFile := files[len(files)-1]
			testutil.Assert(t, int64(segmentSize) > lastFile.Size(), "last WAL file size is not smaller than the WALSegmentSize option, filename: %v", lastFile.Name())
		},
		// Wal disabled.
		-1: func(dbDir string, segmentSize int) {
			if _, err := os.Stat(filepath.Join(dbDir, "wal")); !os.IsNotExist(err) {
				t.Fatal("wal directory is present when the wal is disabled")
			}
		},
>>>>>>> 7757fe6f
	}
	for segmentSize, testFunc := range tests {
		t.Run(fmt.Sprintf("WALSegmentSize %d test", segmentSize), func(t *testing.T) {
			options := *DefaultOptions
			options.WALSegmentSize = segmentSize
			db, delete := openTestDB(t, &options)
			defer delete()
			app := db.Appender()
			for i := int64(0); i < 155; i++ {
				_, err := app.Add(labels.Labels{labels.Label{Name: "wal", Value: "size"}}, i, rand.Float64())
				testutil.Ok(t, err)
				testutil.Ok(t, app.Commit())
			}

			dbDir := db.Dir()
			db.Close()
			testFunc(dbDir, options.WALSegmentSize)
		})
	}
}

func TestTombstoneClean(t *testing.T) {
	numSamples := int64(10)

	db, delete := openTestDB(t, nil)
	defer delete()

	app := db.Appender()

	smpls := make([]float64, numSamples)
	for i := int64(0); i < numSamples; i++ {
		smpls[i] = rand.Float64()
		app.Add(labels.Labels{{"a", "b"}}, i, smpls[i])
	}

	testutil.Ok(t, app.Commit())
	cases := []struct {
		intervals Intervals
		remaint   []int64
	}{
		{
			intervals: Intervals{{1, 3}, {4, 7}},
			remaint:   []int64{0, 8, 9},
		},
	}

	for _, c := range cases {
		// Delete the ranges.

		// create snapshot
		snap, err := ioutil.TempDir("", "snap")
		testutil.Ok(t, err)

		defer func() {
			testutil.Ok(t, os.RemoveAll(snap))
		}()
		testutil.Ok(t, db.Snapshot(snap, true))
		testutil.Ok(t, db.Close())

		// reopen DB from snapshot
		db, err = Open(snap, nil, nil, nil)
		testutil.Ok(t, err)
		defer db.Close()

		for _, r := range c.intervals {
			testutil.Ok(t, db.Delete(r.Mint, r.Maxt, labels.NewEqualMatcher("a", "b")))
		}

		// All of the setup for THIS line.
		testutil.Ok(t, db.CleanTombstones())

		// Compare the result.
		q, err := db.Querier(0, numSamples)
		testutil.Ok(t, err)
		defer q.Close()

		res, err := q.Select(labels.NewEqualMatcher("a", "b"))
		testutil.Ok(t, err)

		expSamples := make([]tsdbutil.Sample, 0, len(c.remaint))
		for _, ts := range c.remaint {
			expSamples = append(expSamples, sample{ts, smpls[ts]})
		}

		expss := newMockSeriesSet([]Series{
			newSeries(map[string]string{"a": "b"}, expSamples),
		})

		if len(expSamples) == 0 {
			testutil.Assert(t, res.Next() == false, "")
			continue
		}

		for {
			eok, rok := expss.Next(), res.Next()
			testutil.Equals(t, eok, rok)

			if !eok {
				break
			}
			sexp := expss.At()
			sres := res.At()

			testutil.Equals(t, sexp.Labels(), sres.Labels())

			smplExp, errExp := expandSeriesIterator(sexp.Iterator())
			smplRes, errRes := expandSeriesIterator(sres.Iterator())

			testutil.Equals(t, errExp, errRes)
			testutil.Equals(t, smplExp, smplRes)
		}

		for _, b := range db.Blocks() {
			testutil.Equals(t, newMemTombstones(), b.tombstones)
		}
	}
}

// TestTombstoneCleanFail tests that a failing TombstoneClean doesn't leave any blocks behind.
// When TombstoneClean errors the original block that should be rebuilt doesn't get deleted so
// if TombstoneClean leaves any blocks behind these will overlap.
func TestTombstoneCleanFail(t *testing.T) {

	db, delete := openTestDB(t, nil)
	defer func() {
		testutil.Ok(t, db.Close())
		delete()
	}()

	var expectedBlockDirs []string

	// Create some empty blocks pending for compaction.
	// totalBlocks should be >=2 so we have enough blocks to trigger compaction failure.
	totalBlocks := 2
	for i := 0; i < totalBlocks; i++ {
		blockDir := createBlock(t, db.Dir(), genSeries(1, 1, 0, 0))
		block, err := OpenBlock(nil, blockDir, nil)
		testutil.Ok(t, err)
		// Add some some fake tombstones to trigger the compaction.
		tomb := newMemTombstones()
		tomb.addInterval(0, Interval{0, 1})
		block.tombstones = tomb

		db.blocks = append(db.blocks, block)
		expectedBlockDirs = append(expectedBlockDirs, blockDir)
	}

	// Initialize the mockCompactorFailing with a room for a single compaction iteration.
	// mockCompactorFailing will fail on the second iteration so we can check if the cleanup works as expected.
	db.compactor = &mockCompactorFailing{
		t:      t,
		blocks: db.blocks,
		max:    totalBlocks + 1,
	}

	// The compactor should trigger a failure here.
	testutil.NotOk(t, db.CleanTombstones())

	// Now check that the CleanTombstones didn't leave any blocks behind after a failure.
	actualBlockDirs, err := blockDirs(db.dir)
	testutil.Ok(t, err)
	testutil.Equals(t, expectedBlockDirs, actualBlockDirs)
}

// mockCompactorFailing creates a new empty block on every write and fails when reached the max allowed total.
type mockCompactorFailing struct {
	t      *testing.T
	blocks []*Block
	max    int
}

func (*mockCompactorFailing) Plan(dir string) ([]string, error) {
	return nil, nil
}
func (c *mockCompactorFailing) Write(dest string, b BlockReader, mint, maxt int64, parent *BlockMeta) (ulid.ULID, error) {
	if len(c.blocks) >= c.max {
		return ulid.ULID{}, fmt.Errorf("the compactor already did the maximum allowed blocks so it is time to fail")
	}

	block, err := OpenBlock(nil, createBlock(c.t, dest, genSeries(1, 1, 0, 0)), nil)
	testutil.Ok(c.t, err)
	testutil.Ok(c.t, block.Close()) // Close block as we won't be using anywhere.
	c.blocks = append(c.blocks, block)

	// Now check that all expected blocks are actually persisted on disk.
	// This way we make sure that the we have some blocks that are supposed to be removed.
	var expectedBlocks []string
	for _, b := range c.blocks {
		expectedBlocks = append(expectedBlocks, filepath.Join(dest, b.Meta().ULID.String()))
	}
	actualBlockDirs, err := blockDirs(dest)
	testutil.Ok(c.t, err)

	testutil.Equals(c.t, expectedBlocks, actualBlockDirs)

	return block.Meta().ULID, nil
}

func (*mockCompactorFailing) Compact(dest string, dirs []string, open []*Block) (ulid.ULID, error) {
	return ulid.ULID{}, nil

}

func TestTimeRetention(t *testing.T) {
	db := openTestDBTimeRetentionable(t)
	defer func() {
		testutil.Ok(t, db.Close())
		testutil.Ok(t, os.RemoveAll(db.Dir()))
	}()

	expBlocks := db.Blocks()[1:]
	testutil.Ok(t, db.reload()) // Reload to trigger the retention.
	actBlocks := db.Blocks()

	testutil.Equals(t, 1, int(prom_testutil.ToFloat64(db.metrics.timeRetentionCount)), "metric retention count mismatch")
	testutil.Equals(t, len(expBlocks), len(actBlocks))
	testutil.Equals(t, expBlocks[0].Meta().MaxTime, actBlocks[0].Meta().MaxTime)
	testutil.Equals(t, expBlocks[len(expBlocks)-1].Meta().MaxTime, actBlocks[len(actBlocks)-1].Meta().MaxTime)
}

func TestSizeRetention(t *testing.T) {
	db := openTestDBSizeRetentionable(t)
	defer func() {
		testutil.Ok(t, db.Close())
		testutil.Ok(t, os.RemoveAll(db.Dir()))
	}()

	expBlocks := db.Blocks()[1:]

	testutil.Ok(t, db.reload()) // Reload the db to register the new db size.

	actBlocks := db.Blocks()
	expSize := int64(prom_testutil.ToFloat64(db.metrics.blocksBytes))
	actRetentCount := int(prom_testutil.ToFloat64(db.metrics.sizeRetentionCount))
	actSize := dbDiskSize(db.Dir())
	sizeLimit := db.opts.MaxBytes

	testutil.Equals(t, 1, actRetentCount, "metric retention count mismatch")
	testutil.Equals(t, actSize, expSize, "metric db size doesn't match actual disk size")
	testutil.Assert(t, expSize <= sizeLimit, "actual size (%v) is expected to be less than or equal to limit (%v)", expSize, sizeLimit)
	testutil.Equals(t, len(expBlocks), len(actBlocks), "new block count should have decreased by 1")
	testutil.Equals(t, expBlocks[0].Meta().MaxTime, actBlocks[0].Meta().MaxTime, "maxT mismatch of the first block")
	testutil.Equals(t, expBlocks[len(expBlocks)-1].Meta().MaxTime, actBlocks[len(actBlocks)-1].Meta().MaxTime, "maxT mismatch of the last block")

}

func dbDiskSize(dir string) int64 {
	var statSize int64
	filepath.Walk(dir, func(path string, info os.FileInfo, err error) error {
		// Include only index,tombstone and chunks.
		if filepath.Dir(path) == chunkDir(filepath.Dir(filepath.Dir(path))) ||
			info.Name() == indexFilename ||
			info.Name() == tombstoneFilename {
			statSize += info.Size()
		}
		return nil
	})
	return statSize
}

func TestNotMatcherSelectsLabelsUnsetSeries(t *testing.T) {
	db, delete := openTestDB(t, nil)
	defer func() {
		testutil.Ok(t, db.Close())
		delete()
	}()

	labelpairs := []labels.Labels{
		labels.FromStrings("a", "abcd", "b", "abcde"),
		labels.FromStrings("labelname", "labelvalue"),
	}

	app := db.Appender()
	for _, lbls := range labelpairs {
		_, err := app.Add(lbls, 0, 1)
		testutil.Ok(t, err)
	}
	testutil.Ok(t, app.Commit())

	cases := []struct {
		selector labels.Selector
		series   []labels.Labels
	}{{
		selector: labels.Selector{
			labels.Not(labels.NewEqualMatcher("lname", "lvalue")),
		},
		series: labelpairs,
	}, {
		selector: labels.Selector{
			labels.NewEqualMatcher("a", "abcd"),
			labels.Not(labels.NewEqualMatcher("b", "abcde")),
		},
		series: []labels.Labels{},
	}, {
		selector: labels.Selector{
			labels.NewEqualMatcher("a", "abcd"),
			labels.Not(labels.NewEqualMatcher("b", "abc")),
		},
		series: []labels.Labels{labelpairs[0]},
	}, {
		selector: labels.Selector{
			labels.Not(labels.NewMustRegexpMatcher("a", "abd.*")),
		},
		series: labelpairs,
	}, {
		selector: labels.Selector{
			labels.Not(labels.NewMustRegexpMatcher("a", "abc.*")),
		},
		series: labelpairs[1:],
	}, {
		selector: labels.Selector{
			labels.Not(labels.NewMustRegexpMatcher("c", "abd.*")),
		},
		series: labelpairs,
	}, {
		selector: labels.Selector{
			labels.Not(labels.NewMustRegexpMatcher("labelname", "labelvalue")),
		},
		series: labelpairs[:1],
	}}

	q, err := db.Querier(0, 10)
	testutil.Ok(t, err)
	defer func() { testutil.Ok(t, q.Close()) }()

	for _, c := range cases {
		ss, err := q.Select(c.selector...)
		testutil.Ok(t, err)

		lres, err := expandSeriesSet(ss)
		testutil.Ok(t, err)

		testutil.Equals(t, c.series, lres)
	}
}

func expandSeriesSet(ss SeriesSet) ([]labels.Labels, error) {
	result := []labels.Labels{}
	for ss.Next() {
		result = append(result, ss.At().Labels())
	}

	return result, ss.Err()
}

func TestOverlappingBlocksDetectsAllOverlaps(t *testing.T) {
	// Create 10 blocks that does not overlap (0-10, 10-20, ..., 100-110) but in reverse order to ensure our algorithm
	// will handle that.
	var metas = make([]BlockMeta, 11)
	for i := 10; i >= 0; i-- {
		metas[i] = BlockMeta{MinTime: int64(i * 10), MaxTime: int64((i + 1) * 10)}
	}

	testutil.Assert(t, len(OverlappingBlocks(metas)) == 0, "we found unexpected overlaps")

	// Add overlapping blocks. We've to establish order again since we aren't interested
	// in trivial overlaps caused by unorderedness.
	add := func(ms ...BlockMeta) []BlockMeta {
		repl := append(append([]BlockMeta{}, metas...), ms...)
		sort.Slice(repl, func(i, j int) bool {
			return repl[i].MinTime < repl[j].MinTime
		})
		return repl
	}

	// o1 overlaps with 10-20.
	o1 := BlockMeta{MinTime: 15, MaxTime: 17}
	testutil.Equals(t, Overlaps{
		{Min: 15, Max: 17}: {metas[1], o1},
	}, OverlappingBlocks(add(o1)))

	// o2 overlaps with 20-30 and 30-40.
	o2 := BlockMeta{MinTime: 21, MaxTime: 31}
	testutil.Equals(t, Overlaps{
		{Min: 21, Max: 30}: {metas[2], o2},
		{Min: 30, Max: 31}: {o2, metas[3]},
	}, OverlappingBlocks(add(o2)))

	// o3a and o3b overlaps with 30-40 and each other.
	o3a := BlockMeta{MinTime: 33, MaxTime: 39}
	o3b := BlockMeta{MinTime: 34, MaxTime: 36}
	testutil.Equals(t, Overlaps{
		{Min: 34, Max: 36}: {metas[3], o3a, o3b},
	}, OverlappingBlocks(add(o3a, o3b)))

	// o4 is 1:1 overlap with 50-60.
	o4 := BlockMeta{MinTime: 50, MaxTime: 60}
	testutil.Equals(t, Overlaps{
		{Min: 50, Max: 60}: {metas[5], o4},
	}, OverlappingBlocks(add(o4)))

	// o5 overlaps with 60-70, 70-80 and 80-90.
	o5 := BlockMeta{MinTime: 61, MaxTime: 85}
	testutil.Equals(t, Overlaps{
		{Min: 61, Max: 70}: {metas[6], o5},
		{Min: 70, Max: 80}: {o5, metas[7]},
		{Min: 80, Max: 85}: {o5, metas[8]},
	}, OverlappingBlocks(add(o5)))

	// o6a overlaps with 90-100, 100-110 and o6b, o6b overlaps with 90-100 and o6a.
	o6a := BlockMeta{MinTime: 92, MaxTime: 105}
	o6b := BlockMeta{MinTime: 94, MaxTime: 99}
	testutil.Equals(t, Overlaps{
		{Min: 94, Max: 99}:   {metas[9], o6a, o6b},
		{Min: 100, Max: 105}: {o6a, metas[10]},
	}, OverlappingBlocks(add(o6a, o6b)))

	// All together.
	testutil.Equals(t, Overlaps{
		{Min: 15, Max: 17}: {metas[1], o1},
		{Min: 21, Max: 30}: {metas[2], o2}, {Min: 30, Max: 31}: {o2, metas[3]},
		{Min: 34, Max: 36}: {metas[3], o3a, o3b},
		{Min: 50, Max: 60}: {metas[5], o4},
		{Min: 61, Max: 70}: {metas[6], o5}, {Min: 70, Max: 80}: {o5, metas[7]}, {Min: 80, Max: 85}: {o5, metas[8]},
		{Min: 94, Max: 99}: {metas[9], o6a, o6b}, {Min: 100, Max: 105}: {o6a, metas[10]},
	}, OverlappingBlocks(add(o1, o2, o3a, o3b, o4, o5, o6a, o6b)))

	// Additional case.
	var nc1 []BlockMeta
	nc1 = append(nc1, BlockMeta{MinTime: 1, MaxTime: 5})
	nc1 = append(nc1, BlockMeta{MinTime: 2, MaxTime: 3})
	nc1 = append(nc1, BlockMeta{MinTime: 2, MaxTime: 3})
	nc1 = append(nc1, BlockMeta{MinTime: 2, MaxTime: 3})
	nc1 = append(nc1, BlockMeta{MinTime: 2, MaxTime: 3})
	nc1 = append(nc1, BlockMeta{MinTime: 2, MaxTime: 6})
	nc1 = append(nc1, BlockMeta{MinTime: 3, MaxTime: 5})
	nc1 = append(nc1, BlockMeta{MinTime: 5, MaxTime: 7})
	nc1 = append(nc1, BlockMeta{MinTime: 7, MaxTime: 10})
	nc1 = append(nc1, BlockMeta{MinTime: 8, MaxTime: 9})
	testutil.Equals(t, Overlaps{
		{Min: 2, Max: 3}: {nc1[0], nc1[1], nc1[2], nc1[3], nc1[4], nc1[5]}, // 1-5, 2-3, 2-3, 2-3, 2-3, 2,6
		{Min: 3, Max: 5}: {nc1[0], nc1[5], nc1[6]},                         // 1-5, 2-6, 3-5
		{Min: 5, Max: 6}: {nc1[5], nc1[7]},                                 // 2-6, 5-7
		{Min: 8, Max: 9}: {nc1[8], nc1[9]},                                 // 7-10, 8-9
	}, OverlappingBlocks(nc1))
}

// Regression test for https://github.com/prometheus/tsdb/issues/347
func TestChunkAtBlockBoundary(t *testing.T) {
	db, delete := openTestDB(t, nil)
	defer func() {
		testutil.Ok(t, db.Close())
		delete()
	}()

	app := db.Appender()

	blockRange := DefaultOptions.BlockRanges[0]
	label := labels.FromStrings("foo", "bar")

	for i := int64(0); i < 3; i++ {
		_, err := app.Add(label, i*blockRange, 0)
		testutil.Ok(t, err)
		_, err = app.Add(label, i*blockRange+1000, 0)
		testutil.Ok(t, err)
	}

	err := app.Commit()
	testutil.Ok(t, err)

	err = db.compact()
	testutil.Ok(t, err)

	for _, block := range db.Blocks() {
		r, err := block.Index()
		testutil.Ok(t, err)
		defer r.Close()

		meta := block.Meta()

		p, err := r.Postings(index.AllPostingsKey())
		testutil.Ok(t, err)

		var (
			lset labels.Labels
			chks []chunks.Meta
		)

		chunkCount := 0

		for p.Next() {
			err = r.Series(p.At(), &lset, &chks)
			testutil.Ok(t, err)
			for _, c := range chks {
				testutil.Assert(t, meta.MinTime <= c.MinTime && c.MaxTime <= meta.MaxTime,
					"chunk spans beyond block boundaries: [block.MinTime=%d, block.MaxTime=%d]; [chunk.MinTime=%d, chunk.MaxTime=%d]",
					meta.MinTime, meta.MaxTime, c.MinTime, c.MaxTime)
				chunkCount++
			}
		}
		testutil.Assert(t, chunkCount == 1, "expected 1 chunk in block %s, got %d", meta.ULID, chunkCount)
	}
}

func TestQuerierWithBoundaryChunks(t *testing.T) {
	db, delete := openTestDB(t, nil)
	defer func() {
		testutil.Ok(t, db.Close())
		delete()
	}()

	app := db.Appender()

	blockRange := DefaultOptions.BlockRanges[0]
	label := labels.FromStrings("foo", "bar")

	for i := int64(0); i < 5; i++ {
		_, err := app.Add(label, i*blockRange, 0)
		testutil.Ok(t, err)
	}

	err := app.Commit()
	testutil.Ok(t, err)

	err = db.compact()
	testutil.Ok(t, err)

	testutil.Assert(t, len(db.blocks) >= 3, "invalid test, less than three blocks in DB")

	q, err := db.Querier(blockRange, 2*blockRange)
	testutil.Ok(t, err)
	defer q.Close()

	// The requested interval covers 2 blocks, so the querier should contain 2 blocks.
	count := len(q.(*querier).blocks)
	testutil.Assert(t, count == 2, "expected 2 blocks in querier, got %d", count)
}

// TestInitializeHeadTimestamp ensures that the h.minTime is set properly.
// 	- no blocks no WAL: set to the time of the first  appended sample
// 	- no blocks with WAL: set to the smallest sample from the WAL
//	- with blocks no WAL: set to the last block maxT
// 	- with blocks with WAL: same as above
func TestInitializeHeadTimestamp(t *testing.T) {
	t.Run("clean", func(t *testing.T) {
		dir, err := ioutil.TempDir("", "test_head_init")
		testutil.Ok(t, err)
		defer func() {
			testutil.Ok(t, os.RemoveAll(dir))
		}()

		db, err := Open(dir, nil, nil, nil)
		testutil.Ok(t, err)
		defer db.Close()

		// Should be set to init values if no WAL or blocks exist so far.
		testutil.Equals(t, int64(math.MaxInt64), db.head.MinTime())
		testutil.Equals(t, int64(math.MinInt64), db.head.MaxTime())

		// First added sample initializes the writable range.
		app := db.Appender()
		_, err = app.Add(labels.FromStrings("a", "b"), 1000, 1)
		testutil.Ok(t, err)

		testutil.Equals(t, int64(1000), db.head.MinTime())
		testutil.Equals(t, int64(1000), db.head.MaxTime())
	})
	t.Run("wal-only", func(t *testing.T) {
		dir, err := ioutil.TempDir("", "test_head_init")
		testutil.Ok(t, err)
		defer func() {
			testutil.Ok(t, os.RemoveAll(dir))
		}()

		testutil.Ok(t, os.MkdirAll(path.Join(dir, "wal"), 0777))
		w, err := wal.New(nil, nil, path.Join(dir, "wal"))
		testutil.Ok(t, err)

		var enc RecordEncoder
		err = w.Log(
			enc.Series([]RefSeries{
				{Ref: 123, Labels: labels.FromStrings("a", "1")},
				{Ref: 124, Labels: labels.FromStrings("a", "2")},
			}, nil),
			enc.Samples([]RefSample{
				{Ref: 123, T: 5000, V: 1},
				{Ref: 124, T: 15000, V: 1},
			}, nil),
		)
		testutil.Ok(t, err)
		testutil.Ok(t, w.Close())

		db, err := Open(dir, nil, nil, nil)
		testutil.Ok(t, err)
		defer db.Close()

		testutil.Equals(t, int64(5000), db.head.MinTime())
		testutil.Equals(t, int64(15000), db.head.MaxTime())
	})
	t.Run("existing-block", func(t *testing.T) {
		dir, err := ioutil.TempDir("", "test_head_init")
		testutil.Ok(t, err)
		defer func() {
			testutil.Ok(t, os.RemoveAll(dir))
		}()

		createBlock(t, dir, genSeries(1, 1, 1000, 2000))

		db, err := Open(dir, nil, nil, nil)
		testutil.Ok(t, err)
		defer db.Close()

		testutil.Equals(t, int64(2000), db.head.MinTime())
		testutil.Equals(t, int64(2000), db.head.MaxTime())
	})
	t.Run("existing-block-and-wal", func(t *testing.T) {
		dir, err := ioutil.TempDir("", "test_head_init")
		testutil.Ok(t, err)
		defer func() {
			testutil.Ok(t, os.RemoveAll(dir))
		}()

		createBlock(t, dir, genSeries(1, 1, 1000, 6000))

		testutil.Ok(t, os.MkdirAll(path.Join(dir, "wal"), 0777))
		w, err := wal.New(nil, nil, path.Join(dir, "wal"))
		testutil.Ok(t, err)

		var enc RecordEncoder
		err = w.Log(
			enc.Series([]RefSeries{
				{Ref: 123, Labels: labels.FromStrings("a", "1")},
				{Ref: 124, Labels: labels.FromStrings("a", "2")},
			}, nil),
			enc.Samples([]RefSample{
				{Ref: 123, T: 5000, V: 1},
				{Ref: 124, T: 15000, V: 1},
			}, nil),
		)
		testutil.Ok(t, err)
		testutil.Ok(t, w.Close())

		r := prometheus.NewRegistry()

		db, err := Open(dir, nil, r, nil)
		testutil.Ok(t, err)
		defer db.Close()

		testutil.Equals(t, int64(6000), db.head.MinTime())
		testutil.Equals(t, int64(15000), db.head.MaxTime())
		// Check that old series has been GCed.
		testutil.Equals(t, 1.0, prom_testutil.ToFloat64(db.head.metrics.series))
	})
}

func TestNoEmptyBlocks(t *testing.T) {
	db, delete := openTestDB(t, &Options{
		BlockRanges: []int64{100},
	})
	defer func() {
		testutil.Ok(t, db.Close())
		delete()
	}()
	db.DisableCompactions()

	rangeToTriggerCompaction := db.opts.BlockRanges[0]/2*3 - 1
	defaultLabel := labels.FromStrings("foo", "bar")
	defaultMatcher := labels.NewMustRegexpMatcher("", ".*")

	t.Run("Test no blocks after compact with empty head.", func(t *testing.T) {
		testutil.Ok(t, db.compact())
		actBlocks, err := blockDirs(db.Dir())
		testutil.Ok(t, err)
		testutil.Equals(t, len(db.Blocks()), len(actBlocks))
		testutil.Equals(t, 0, len(actBlocks))
		testutil.Equals(t, 0, int(prom_testutil.ToFloat64(db.compactor.(*LeveledCompactor).metrics.ran)), "no compaction should be triggered here")
	})

	t.Run("Test no blocks after deleting all samples from head.", func(t *testing.T) {
		app := db.Appender()
		_, err := app.Add(defaultLabel, 1, 0)
		testutil.Ok(t, err)
		_, err = app.Add(defaultLabel, 2, 0)
		testutil.Ok(t, err)
		_, err = app.Add(defaultLabel, 3+rangeToTriggerCompaction, 0)
		testutil.Ok(t, err)
		testutil.Ok(t, app.Commit())
		testutil.Ok(t, db.Delete(math.MinInt64, math.MaxInt64, defaultMatcher))
		testutil.Ok(t, db.compact())
		testutil.Equals(t, 1, int(prom_testutil.ToFloat64(db.compactor.(*LeveledCompactor).metrics.ran)), "compaction should have been triggered here")

		actBlocks, err := blockDirs(db.Dir())
		testutil.Ok(t, err)
		testutil.Equals(t, len(db.Blocks()), len(actBlocks))
		testutil.Equals(t, 0, len(actBlocks))

		app = db.Appender()
		_, err = app.Add(defaultLabel, 1, 0)
		testutil.Assert(t, err == ErrOutOfBounds, "the head should be truncated so no samples in the past should be allowed")

		// Adding new blocks.
		currentTime := db.Head().MaxTime()
		_, err = app.Add(defaultLabel, currentTime, 0)
		testutil.Ok(t, err)
		_, err = app.Add(defaultLabel, currentTime+1, 0)
		testutil.Ok(t, err)
		_, err = app.Add(defaultLabel, currentTime+rangeToTriggerCompaction, 0)
		testutil.Ok(t, err)
		testutil.Ok(t, app.Commit())

		testutil.Ok(t, db.compact())
		testutil.Equals(t, 2, int(prom_testutil.ToFloat64(db.compactor.(*LeveledCompactor).metrics.ran)), "compaction should have been triggered here")
		actBlocks, err = blockDirs(db.Dir())
		testutil.Ok(t, err)
		testutil.Equals(t, len(db.Blocks()), len(actBlocks))
		testutil.Assert(t, len(actBlocks) == 1, "No blocks created when compacting with >0 samples")
	})

	t.Run(`When no new block is created from head, and there are some blocks on disk
	compaction should not run into infinite loop (was seen during development).`, func(t *testing.T) {
		oldBlocks := db.Blocks()
		app := db.Appender()
		currentTime := db.Head().MaxTime()
		_, err := app.Add(defaultLabel, currentTime, 0)
		testutil.Ok(t, err)
		_, err = app.Add(defaultLabel, currentTime+1, 0)
		testutil.Ok(t, err)
		_, err = app.Add(defaultLabel, currentTime+rangeToTriggerCompaction, 0)
		testutil.Ok(t, err)
		testutil.Ok(t, app.Commit())
		testutil.Ok(t, db.head.Delete(math.MinInt64, math.MaxInt64, defaultMatcher))
		testutil.Ok(t, db.compact())
		testutil.Equals(t, 3, int(prom_testutil.ToFloat64(db.compactor.(*LeveledCompactor).metrics.ran)), "compaction should have been triggered here")
		testutil.Equals(t, oldBlocks, db.Blocks())
	})

	t.Run("Test no blocks remaining after deleting all samples from disk.", func(t *testing.T) {
		currentTime := db.Head().MaxTime()
		blocks := []*BlockMeta{
			{MinTime: currentTime, MaxTime: currentTime + db.opts.BlockRanges[0]},
			{MinTime: currentTime + 100, MaxTime: currentTime + 100 + db.opts.BlockRanges[0]},
		}
		for _, m := range blocks {
			createBlock(t, db.Dir(), genSeries(2, 2, m.MinTime, m.MaxTime))
		}

		oldBlocks := db.Blocks()
		testutil.Ok(t, db.reload())                                      // Reload the db to register the new blocks.
		testutil.Equals(t, len(blocks)+len(oldBlocks), len(db.Blocks())) // Ensure all blocks are registered.
		testutil.Ok(t, db.Delete(math.MinInt64, math.MaxInt64, defaultMatcher))
		testutil.Ok(t, db.compact())
		testutil.Equals(t, 5, int(prom_testutil.ToFloat64(db.compactor.(*LeveledCompactor).metrics.ran)), "compaction should have been triggered here once for each block that have tombstones")

		actBlocks, err := blockDirs(db.Dir())
		testutil.Ok(t, err)
		testutil.Equals(t, len(db.Blocks()), len(actBlocks))
		testutil.Equals(t, 1, len(actBlocks), "All samples are deleted. Only the most recent block should remain after compaction.")
	})
}

func TestDB_LabelNames(t *testing.T) {
	tests := []struct {
		// Add 'sampleLabels1' -> Test Head -> Compact -> Test Disk ->
		// -> Add 'sampleLabels2' -> Test Head+Disk

		sampleLabels1 [][2]string // For checking head and disk separately.
		// To test Head+Disk, sampleLabels2 should have
		// at least 1 unique label name which is not in sampleLabels1.
		sampleLabels2 [][2]string // // For checking head and disk together.
		exp1          []string    // after adding sampleLabels1.
		exp2          []string    // after adding sampleLabels1 and sampleLabels2.
	}{
		{
			sampleLabels1: [][2]string{
				[2]string{"name1", ""},
				[2]string{"name3", ""},
				[2]string{"name2", ""},
			},
			sampleLabels2: [][2]string{
				[2]string{"name4", ""},
				[2]string{"name1", ""},
			},
			exp1: []string{"name1", "name2", "name3"},
			exp2: []string{"name1", "name2", "name3", "name4"},
		},
		{
			sampleLabels1: [][2]string{
				[2]string{"name2", ""},
				[2]string{"name1", ""},
				[2]string{"name2", ""},
			},
			sampleLabels2: [][2]string{
				[2]string{"name6", ""},
				[2]string{"name0", ""},
			},
			exp1: []string{"name1", "name2"},
			exp2: []string{"name0", "name1", "name2", "name6"},
		},
	}

	blockRange := DefaultOptions.BlockRanges[0]
	// Appends samples into the database.
	appendSamples := func(db *DB, mint, maxt int64, sampleLabels [][2]string) {
		t.Helper()
		app := db.Appender()
		for i := mint; i <= maxt; i++ {
			for _, tuple := range sampleLabels {
				label := labels.FromStrings(tuple[0], tuple[1])
				_, err := app.Add(label, i*blockRange, 0)
				testutil.Ok(t, err)
			}
		}
		err := app.Commit()
		testutil.Ok(t, err)
	}
	for _, tst := range tests {
		db, delete := openTestDB(t, nil)
		defer func() {
			testutil.Ok(t, db.Close())
			delete()
		}()

		appendSamples(db, 0, 4, tst.sampleLabels1)

		// Testing head.
		headIndexr, err := db.head.Index()
		testutil.Ok(t, err)
		labelNames, err := headIndexr.LabelNames()
		testutil.Ok(t, err)
		testutil.Equals(t, tst.exp1, labelNames)
		testutil.Ok(t, headIndexr.Close())

		// Testing disk.
		err = db.compact()
		testutil.Ok(t, err)
		// All blocks have same label names, hence check them individually.
		// No need to aggregrate and check.
		for _, b := range db.Blocks() {
			blockIndexr, err := b.Index()
			testutil.Ok(t, err)
			labelNames, err = blockIndexr.LabelNames()
			testutil.Ok(t, err)
			testutil.Equals(t, tst.exp1, labelNames)
			testutil.Ok(t, blockIndexr.Close())
		}

		// Addings more samples to head with new label names
		// so that we can test (head+disk).LabelNames() (the union).
		appendSamples(db, 5, 9, tst.sampleLabels2)

		// Testing DB (union).
		q, err := db.Querier(math.MinInt64, math.MaxInt64)
		testutil.Ok(t, err)
		labelNames, err = q.LabelNames()
		testutil.Ok(t, err)
		testutil.Ok(t, q.Close())
		testutil.Equals(t, tst.exp2, labelNames)
	}
}

func TestCorrectNumTombstones(t *testing.T) {
	db, delete := openTestDB(t, nil)
	defer func() {
		testutil.Ok(t, db.Close())
		delete()
	}()

	blockRange := DefaultOptions.BlockRanges[0]
	defaultLabel := labels.FromStrings("foo", "bar")
	defaultMatcher := labels.NewEqualMatcher(defaultLabel[0].Name, defaultLabel[0].Value)

	app := db.Appender()
	for i := int64(0); i < 3; i++ {
		for j := int64(0); j < 15; j++ {
			_, err := app.Add(defaultLabel, i*blockRange+j, 0)
			testutil.Ok(t, err)
		}
	}
	testutil.Ok(t, app.Commit())

	err := db.compact()
	testutil.Ok(t, err)
	testutil.Equals(t, 1, len(db.blocks))

	testutil.Ok(t, db.Delete(0, 1, defaultMatcher))
	testutil.Equals(t, uint64(1), db.blocks[0].meta.Stats.NumTombstones)

	// {0, 1} and {2, 3} are merged to form 1 tombstone.
	testutil.Ok(t, db.Delete(2, 3, defaultMatcher))
	testutil.Equals(t, uint64(1), db.blocks[0].meta.Stats.NumTombstones)

	testutil.Ok(t, db.Delete(5, 6, defaultMatcher))
	testutil.Equals(t, uint64(2), db.blocks[0].meta.Stats.NumTombstones)

	testutil.Ok(t, db.Delete(9, 11, defaultMatcher))
	testutil.Equals(t, uint64(3), db.blocks[0].meta.Stats.NumTombstones)
}

func TestVerticalCompaction(t *testing.T) {
	cases := []struct {
		blockSeries [][]Series
		expSeries   map[string][]tsdbutil.Sample
	}{
		// Case 0
		// |--------------|
		//        |----------------|
		{
			blockSeries: [][]Series{
				[]Series{
					newSeries(map[string]string{"a": "b"}, []tsdbutil.Sample{
						sample{0, 0}, sample{1, 0}, sample{2, 0}, sample{4, 0},
						sample{5, 0}, sample{7, 0}, sample{8, 0}, sample{9, 0},
					}),
				},
				[]Series{
					newSeries(map[string]string{"a": "b"}, []tsdbutil.Sample{
						sample{3, 99}, sample{5, 99}, sample{6, 99}, sample{7, 99},
						sample{8, 99}, sample{9, 99}, sample{10, 99}, sample{11, 99},
						sample{12, 99}, sample{13, 99}, sample{14, 99},
					}),
				},
			},
			expSeries: map[string][]tsdbutil.Sample{`{a="b"}`: {
				sample{0, 0}, sample{1, 0}, sample{2, 0}, sample{3, 99},
				sample{4, 0}, sample{5, 99}, sample{6, 99}, sample{7, 99},
				sample{8, 99}, sample{9, 99}, sample{10, 99}, sample{11, 99},
				sample{12, 99}, sample{13, 99}, sample{14, 99},
			}},
		},
		// Case 1
		// |-------------------------------|
		//        |----------------|
		{
			blockSeries: [][]Series{
				[]Series{
					newSeries(map[string]string{"a": "b"}, []tsdbutil.Sample{
						sample{0, 0}, sample{1, 0}, sample{2, 0}, sample{4, 0},
						sample{5, 0}, sample{7, 0}, sample{8, 0}, sample{9, 0},
						sample{11, 0}, sample{13, 0}, sample{17, 0},
					}),
				},
				[]Series{
					newSeries(map[string]string{"a": "b"}, []tsdbutil.Sample{
						sample{3, 99}, sample{5, 99}, sample{6, 99}, sample{7, 99},
						sample{8, 99}, sample{9, 99}, sample{10, 99},
					}),
				},
			},
			expSeries: map[string][]tsdbutil.Sample{`{a="b"}`: {
				sample{0, 0}, sample{1, 0}, sample{2, 0}, sample{3, 99},
				sample{4, 0}, sample{5, 99}, sample{6, 99}, sample{7, 99},
				sample{8, 99}, sample{9, 99}, sample{10, 99}, sample{11, 0},
				sample{13, 0}, sample{17, 0},
			}},
		},
		// Case 2
		// |-------------------------------|
		//        |------------|
		//                           |--------------------|
		{
			blockSeries: [][]Series{
				[]Series{
					newSeries(map[string]string{"a": "b"}, []tsdbutil.Sample{
						sample{0, 0}, sample{1, 0}, sample{2, 0}, sample{4, 0},
						sample{5, 0}, sample{7, 0}, sample{8, 0}, sample{9, 0},
						sample{11, 0}, sample{13, 0}, sample{17, 0},
					}),
				},
				[]Series{
					newSeries(map[string]string{"a": "b"}, []tsdbutil.Sample{
						sample{3, 99}, sample{5, 99}, sample{6, 99}, sample{7, 99},
						sample{8, 99}, sample{9, 99},
					}),
				},
				[]Series{
					newSeries(map[string]string{"a": "b"}, []tsdbutil.Sample{
						sample{14, 59}, sample{15, 59}, sample{17, 59}, sample{20, 59},
						sample{21, 59}, sample{22, 59},
					}),
				},
			},
			expSeries: map[string][]tsdbutil.Sample{`{a="b"}`: {
				sample{0, 0}, sample{1, 0}, sample{2, 0}, sample{3, 99},
				sample{4, 0}, sample{5, 99}, sample{6, 99}, sample{7, 99},
				sample{8, 99}, sample{9, 99}, sample{11, 0}, sample{13, 0},
				sample{14, 59}, sample{15, 59}, sample{17, 59}, sample{20, 59},
				sample{21, 59}, sample{22, 59},
			}},
		},
		// Case 3
		// |-------------------|
		//                           |--------------------|
		//               |----------------|
		{
			blockSeries: [][]Series{
				[]Series{
					newSeries(map[string]string{"a": "b"}, []tsdbutil.Sample{
						sample{0, 0}, sample{1, 0}, sample{2, 0}, sample{4, 0},
						sample{5, 0}, sample{8, 0}, sample{9, 0},
					}),
				},
				[]Series{
					newSeries(map[string]string{"a": "b"}, []tsdbutil.Sample{
						sample{14, 59}, sample{15, 59}, sample{17, 59}, sample{20, 59},
						sample{21, 59}, sample{22, 59},
					}),
				},
				[]Series{
					newSeries(map[string]string{"a": "b"}, []tsdbutil.Sample{
						sample{5, 99}, sample{6, 99}, sample{7, 99}, sample{8, 99},
						sample{9, 99}, sample{10, 99}, sample{13, 99}, sample{15, 99},
						sample{16, 99}, sample{17, 99},
					}),
				},
			},
			expSeries: map[string][]tsdbutil.Sample{`{a="b"}`: {
				sample{0, 0}, sample{1, 0}, sample{2, 0}, sample{4, 0},
				sample{5, 99}, sample{6, 99}, sample{7, 99}, sample{8, 99},
				sample{9, 99}, sample{10, 99}, sample{13, 99}, sample{14, 59},
				sample{15, 59}, sample{16, 99}, sample{17, 59}, sample{20, 59},
				sample{21, 59}, sample{22, 59},
			}},
		},
		// Case 4
		// |-------------------------------------|
		//            |------------|
		//      |-------------------------|
		{
			blockSeries: [][]Series{
				[]Series{
					newSeries(map[string]string{"a": "b"}, []tsdbutil.Sample{
						sample{0, 0}, sample{1, 0}, sample{2, 0}, sample{4, 0},
						sample{5, 0}, sample{8, 0}, sample{9, 0}, sample{10, 0},
						sample{13, 0}, sample{15, 0}, sample{16, 0}, sample{17, 0},
						sample{20, 0}, sample{22, 0},
					}),
				},
				[]Series{
					newSeries(map[string]string{"a": "b"}, []tsdbutil.Sample{
						sample{7, 59}, sample{8, 59}, sample{9, 59}, sample{10, 59},
						sample{11, 59},
					}),
				},
				[]Series{
					newSeries(map[string]string{"a": "b"}, []tsdbutil.Sample{
						sample{3, 99}, sample{5, 99}, sample{6, 99}, sample{8, 99},
						sample{9, 99}, sample{10, 99}, sample{13, 99}, sample{15, 99},
						sample{16, 99}, sample{17, 99},
					}),
				},
			},
			expSeries: map[string][]tsdbutil.Sample{`{a="b"}`: {
				sample{0, 0}, sample{1, 0}, sample{2, 0}, sample{3, 99},
				sample{4, 0}, sample{5, 99}, sample{6, 99}, sample{7, 59},
				sample{8, 59}, sample{9, 59}, sample{10, 59}, sample{11, 59},
				sample{13, 99}, sample{15, 99}, sample{16, 99}, sample{17, 99},
				sample{20, 0}, sample{22, 0},
			}},
		},
		// Case 5: series are merged properly when there are multiple series.
		// |-------------------------------------|
		//            |------------|
		//      |-------------------------|
		{
			blockSeries: [][]Series{
				[]Series{
					newSeries(map[string]string{"a": "b"}, []tsdbutil.Sample{
						sample{0, 0}, sample{1, 0}, sample{2, 0}, sample{4, 0},
						sample{5, 0}, sample{8, 0}, sample{9, 0}, sample{10, 0},
						sample{13, 0}, sample{15, 0}, sample{16, 0}, sample{17, 0},
						sample{20, 0}, sample{22, 0},
					}),
					newSeries(map[string]string{"b": "c"}, []tsdbutil.Sample{
						sample{0, 0}, sample{1, 0}, sample{2, 0}, sample{4, 0},
						sample{5, 0}, sample{8, 0}, sample{9, 0}, sample{10, 0},
						sample{13, 0}, sample{15, 0}, sample{16, 0}, sample{17, 0},
						sample{20, 0}, sample{22, 0},
					}),
					newSeries(map[string]string{"c": "d"}, []tsdbutil.Sample{
						sample{0, 0}, sample{1, 0}, sample{2, 0}, sample{4, 0},
						sample{5, 0}, sample{8, 0}, sample{9, 0}, sample{10, 0},
						sample{13, 0}, sample{15, 0}, sample{16, 0}, sample{17, 0},
						sample{20, 0}, sample{22, 0},
					}),
				},
				[]Series{
					newSeries(map[string]string{"__name__": "a"}, []tsdbutil.Sample{
						sample{7, 59}, sample{8, 59}, sample{9, 59}, sample{10, 59},
						sample{11, 59},
					}),
					newSeries(map[string]string{"a": "b"}, []tsdbutil.Sample{
						sample{7, 59}, sample{8, 59}, sample{9, 59}, sample{10, 59},
						sample{11, 59},
					}),
					newSeries(map[string]string{"aa": "bb"}, []tsdbutil.Sample{
						sample{7, 59}, sample{8, 59}, sample{9, 59}, sample{10, 59},
						sample{11, 59},
					}),
					newSeries(map[string]string{"c": "d"}, []tsdbutil.Sample{
						sample{7, 59}, sample{8, 59}, sample{9, 59}, sample{10, 59},
						sample{11, 59},
					}),
				},
				[]Series{
					newSeries(map[string]string{"a": "b"}, []tsdbutil.Sample{
						sample{3, 99}, sample{5, 99}, sample{6, 99}, sample{8, 99},
						sample{9, 99}, sample{10, 99}, sample{13, 99}, sample{15, 99},
						sample{16, 99}, sample{17, 99},
					}),
					newSeries(map[string]string{"aa": "bb"}, []tsdbutil.Sample{
						sample{3, 99}, sample{5, 99}, sample{6, 99}, sample{8, 99},
						sample{9, 99}, sample{10, 99}, sample{13, 99}, sample{15, 99},
						sample{16, 99}, sample{17, 99},
					}),
					newSeries(map[string]string{"c": "d"}, []tsdbutil.Sample{
						sample{3, 99}, sample{5, 99}, sample{6, 99}, sample{8, 99},
						sample{9, 99}, sample{10, 99}, sample{13, 99}, sample{15, 99},
						sample{16, 99}, sample{17, 99},
					}),
				},
			},
			expSeries: map[string][]tsdbutil.Sample{
				`{__name__="a"}`: {
					sample{7, 59}, sample{8, 59}, sample{9, 59}, sample{10, 59},
					sample{11, 59},
				},
				`{a="b"}`: {
					sample{0, 0}, sample{1, 0}, sample{2, 0}, sample{3, 99},
					sample{4, 0}, sample{5, 99}, sample{6, 99}, sample{7, 59},
					sample{8, 59}, sample{9, 59}, sample{10, 59}, sample{11, 59},
					sample{13, 99}, sample{15, 99}, sample{16, 99}, sample{17, 99},
					sample{20, 0}, sample{22, 0},
				},
				`{aa="bb"}`: {
					sample{3, 99}, sample{5, 99}, sample{6, 99}, sample{7, 59},
					sample{8, 59}, sample{9, 59}, sample{10, 59}, sample{11, 59},
					sample{13, 99}, sample{15, 99}, sample{16, 99}, sample{17, 99},
				},
				`{b="c"}`: {
					sample{0, 0}, sample{1, 0}, sample{2, 0}, sample{4, 0},
					sample{5, 0}, sample{8, 0}, sample{9, 0}, sample{10, 0},
					sample{13, 0}, sample{15, 0}, sample{16, 0}, sample{17, 0},
					sample{20, 0}, sample{22, 0},
				},
				`{c="d"}`: {
					sample{0, 0}, sample{1, 0}, sample{2, 0}, sample{3, 99},
					sample{4, 0}, sample{5, 99}, sample{6, 99}, sample{7, 59},
					sample{8, 59}, sample{9, 59}, sample{10, 59}, sample{11, 59},
					sample{13, 99}, sample{15, 99}, sample{16, 99}, sample{17, 99},
					sample{20, 0}, sample{22, 0},
				},
			},
		},
	}

	defaultMatcher := labels.NewMustRegexpMatcher("__name__", ".*")
	for _, c := range cases {
		if ok := t.Run("", func(t *testing.T) {

			tmpdir, err := ioutil.TempDir("", "data")
			testutil.Ok(t, err)
			defer func() {
				testutil.Ok(t, os.RemoveAll(tmpdir))
			}()

			for _, series := range c.blockSeries {
				createBlock(t, tmpdir, series)
			}
			// Dereference the DefaultOptions so that it makes a copy and
			// applies changes to the copy and not globally to interfere with the other tests.
			opts := *DefaultOptions
			opts.AllowOverlappingBlocks = true
			db, err := Open(tmpdir, nil, nil, &opts)
			testutil.Ok(t, err)
			defer func() {
				testutil.Ok(t, db.Close())
			}()
			db.DisableCompactions()
			testutil.Assert(t, len(db.blocks) == len(c.blockSeries), "Wrong number of blocks [before compact].")

			// Vertical Query Merging test.
			querier, err := db.Querier(0, 100)
			testutil.Ok(t, err)
			actSeries := query(t, querier, defaultMatcher)
			testutil.Equals(t, c.expSeries, actSeries)

			// Vertical compaction.
			lc := db.compactor.(*LeveledCompactor)
			testutil.Equals(t, 0, int(prom_testutil.ToFloat64(lc.metrics.overlappingBlocks)), "overlapping blocks count should be still 0 here")
			err = db.compact()
			testutil.Ok(t, err)
			testutil.Equals(t, 1, len(db.Blocks()), "Wrong number of blocks [after compact]")

			testutil.Equals(t, 1, int(prom_testutil.ToFloat64(lc.metrics.overlappingBlocks)), "overlapping blocks count mismatch")

			// Query test after merging the overlapping blocks.
			querier, err = db.Querier(0, 100)
			testutil.Ok(t, err)
			actSeries = query(t, querier, defaultMatcher)
			testutil.Equals(t, c.expSeries, actSeries)
		}); !ok {
			return
		}
	}
}

// TestBlockRanges checks the following use cases:
//  - No samples can be added with timestamps lower than the last block maxt.
//  - The compactor doesn't create overlapping blocks
// even when the last blocks is not within the default boundaries.
//	- Lower boundary is based on the smallest sample in the head and
// upper boundary is rounded to the configured block range.
//
// This ensures that a snapshot that includes the head and creates a block with a custom time range
// will not overlap with the first block created by the next compaction.
func TestBlockRanges(t *testing.T) {
	logger := log.NewLogfmtLogger(log.NewSyncWriter(os.Stderr))

	dir, err := ioutil.TempDir("", "test_storage")
	if err != nil {
		t.Fatalf("Opening test dir failed: %s", err)
	}

	rangeToTriggercompaction := DefaultOptions.BlockRanges[0]/2*3 + 1

	// Test that the compactor doesn't create overlapping blocks
	// when a non standard block already exists.
	firstBlockMaxT := int64(3)
	createBlock(t, dir, genSeries(1, 1, 0, firstBlockMaxT))
	db, err := Open(dir, logger, nil, nil)
	if err != nil {
		t.Fatalf("Opening test storage failed: %s", err)
	}
	defer func() {
		os.RemoveAll(dir)
	}()
	app := db.Appender()
	lbl := labels.Labels{{"a", "b"}}
	_, err = app.Add(lbl, firstBlockMaxT-1, rand.Float64())
	if err == nil {
		t.Fatalf("appending a sample with a timestamp covered by a previous block shouldn't be possible")
	}
	_, err = app.Add(lbl, firstBlockMaxT+1, rand.Float64())
	testutil.Ok(t, err)
	_, err = app.Add(lbl, firstBlockMaxT+2, rand.Float64())
	testutil.Ok(t, err)
	secondBlockMaxt := firstBlockMaxT + rangeToTriggercompaction
	_, err = app.Add(lbl, secondBlockMaxt, rand.Float64()) // Add samples to trigger a new compaction

	testutil.Ok(t, err)
	testutil.Ok(t, app.Commit())
	for x := 0; x < 100; x++ {
		if len(db.Blocks()) == 2 {
			break
		}
		time.Sleep(100 * time.Millisecond)
	}
	testutil.Equals(t, 2, len(db.Blocks()), "no new block created after the set timeout")

	if db.Blocks()[0].Meta().MaxTime > db.Blocks()[1].Meta().MinTime {
		t.Fatalf("new block overlaps  old:%v,new:%v", db.Blocks()[0].Meta(), db.Blocks()[1].Meta())
	}

	// Test that wal records are skipped when an existing block covers the same time ranges
	// and compaction doesn't create an overlapping block.
	db.DisableCompactions()
	_, err = app.Add(lbl, secondBlockMaxt+1, rand.Float64())
	testutil.Ok(t, err)
	_, err = app.Add(lbl, secondBlockMaxt+2, rand.Float64())
	testutil.Ok(t, err)
	_, err = app.Add(lbl, secondBlockMaxt+3, rand.Float64())
	testutil.Ok(t, err)
	_, err = app.Add(lbl, secondBlockMaxt+4, rand.Float64())
	testutil.Ok(t, err)
	testutil.Ok(t, app.Commit())
	testutil.Ok(t, db.Close())

	thirdBlockMaxt := secondBlockMaxt + 2
	createBlock(t, dir, genSeries(1, 1, secondBlockMaxt+1, thirdBlockMaxt))

	db, err = Open(dir, logger, nil, nil)
	if err != nil {
		t.Fatalf("Opening test storage failed: %s", err)
	}
	defer db.Close()
	testutil.Equals(t, 3, len(db.Blocks()), "db doesn't include expected number of blocks")
	testutil.Equals(t, db.Blocks()[2].Meta().MaxTime, thirdBlockMaxt, "unexpected maxt of the last block")

	app = db.Appender()
	_, err = app.Add(lbl, thirdBlockMaxt+rangeToTriggercompaction, rand.Float64()) // Trigger a compaction
	testutil.Ok(t, err)
	testutil.Ok(t, app.Commit())
	for x := 0; x < 100; x++ {
		if len(db.Blocks()) == 4 {
			break
		}
		time.Sleep(100 * time.Millisecond)
	}

	testutil.Equals(t, 4, len(db.Blocks()), "no new block created after the set timeout")

	if db.Blocks()[2].Meta().MaxTime > db.Blocks()[3].Meta().MinTime {
		t.Fatalf("new block overlaps  old:%v,new:%v", db.Blocks()[2].Meta(), db.Blocks()[3].Meta())
	}
}

func TestReadOnlyDB(t *testing.T) {
	if ok := t.Run("Ensure bad index is not repaired.", func(t *testing.T) {
		dbDir := filepath.Join("testdata", "repair_index_version", "01BZJ9WJQPWHGNC2W4J9TA62KC")
		tmpDir := filepath.Join("testdata", "repair_index_version", "copy")
		tmpDbDir := filepath.Join(tmpDir, "3MCNSQ8S31EHGJYWK5E1GPJWJZ")
		// Create a copy DB to run test against.
		if err := fileutil.CopyDirs(dbDir, tmpDbDir); err != nil {
			t.Fatal(err)
		}
		defer func() {
			testutil.Ok(t, os.RemoveAll(tmpDir))
		}()

		indexTest := func(shouldFail bool) error {
			t.Helper()
			_, err := readMetaFile(tmpDbDir)
			if shouldFail && err == nil {
				return errors.New("reading the meate file didn't return an error")
			}

			r, err := index.NewFileReader(filepath.Join(tmpDbDir, indexFilename))
			testutil.Ok(t, err)
			defer func() {
				testutil.Ok(t, r.Close())
			}()
			p, err := r.Postings("b", "1")
			testutil.Ok(t, err)
			defer func() {
				testutil.Ok(t, p.Err())
			}()
			for p.Next() {
				var lset labels.Labels
				var chks []chunks.Meta
				if err := r.Series(p.At(), &lset, &chks); shouldFail && err == nil {
					return errors.New("reading the index didn't return an error")
				}
			}
			return nil
		}

		t.Log("Check the current index file. In its current state, lookups should fail.")
		shouldFail := true
		testutil.Ok(t, indexTest(shouldFail))

		logger := testutil.NewLogger(t)
		// Dereference the DefaultOptions so that it makes a copy and
		// applies changes to the copy and not globally to interfere with the other tests.
		opts := *DefaultOptions

		t.Log("The ReadOnly option should prevent the index repair so should fail again.")
		opts.ReadOnly = true
		shouldFail = true

		db, err := Open(tmpDir, logger, nil, &opts)
		testutil.Ok(t, err)
		testutil.Ok(t, db.Close())
		testutil.Ok(t, indexTest(shouldFail))

		t.Log("Without ReadOnly option the index should have been repaired.")
		opts.ReadOnly = false
		shouldFail = false

		db, err = Open(tmpDir, logger, nil, &opts)
		testutil.Ok(t, err)
		testutil.Ok(t, db.Close())
		testutil.Ok(t, indexTest(shouldFail))
	}); !ok {
		return
	}

	if ok := t.Run("Ensure that the compaction is disabled.", func(t *testing.T) {
		// Dereference the DefaultOptions so that it makes a copy and
		// applies changes to the copy and not globally to interfere with the other tests.
		opts := *DefaultOptions
		opts.ReadOnly = true
		db, delete := openTestDB(t, &opts)
		defer func() {
			testutil.Ok(t, db.Close())
			delete()
		}()

		testutil.Equals(t, 0.0, prom_testutil.ToFloat64(db.metrics.compactionsTriggered), "initial compactionsTriggered counter should be zero")
		testutil.Equals(t, 0.0, prom_testutil.ToFloat64(db.metrics.compactionsSkipped), "initial compactionsSkipped counter should be zero")

		db.compactc <- struct{}{}

		for x := 0; x < 10; x++ {
			if prom_testutil.ToFloat64(db.metrics.compactionsTriggered) == 1.0 && prom_testutil.ToFloat64(db.metrics.compactionsSkipped) == 1.0 {
				return
			}
			time.Sleep(10 * time.Millisecond)
		}
		t.Fatal("ReadOnly option didn't disable the compaction")

	}); !ok {
		return
	}

	// if ok := t.Run("Ensure that the wal is disabled.", func(t *testing.T) {
	// // Dereference the DefaultOptions so that it makes a copy and
	// // applies changes to the copy and not globally to interfere with the other tests.
	// 	opts := *DefaultOptions
	// 	opts.ReadOnly = true
	// 	db, delete := openTestDB(t, &opts)
	// 	defer func() {
	// 		testutil.Ok(t, db.Close())
	// 		delete()
	// 	}()

	// 	app := db.Appender()
	// 	_, err := app.Add(labels.Labels{labels.Label{Name: "name", Value: "value"}}, 1, rand.Float64())
	// 	testutil.Ok(t, err)
	// 	testutil.Ok(t, app.Commit())
	// 	_, err = os.Stat(filepath.Join(db.Dir(), "wal"))
	// 	testutil.Assert(t, os.IsNotExist(err), "ReadOnly didn't prevent creating a wal folder")

	// }); !ok {
	// 	return
	// }

	if ok := t.Run("Ensure time retention is disabled.", func(t *testing.T) {
		db := openTestDBTimeRetentionable(t)
		defer func() {
			testutil.Ok(t, db.Close())
			testutil.Ok(t, os.RemoveAll(db.Dir()))
		}()
		db.opts.ReadOnly = true
		db.reload()
		testutil.Equals(t, 0, int(prom_testutil.ToFloat64(db.metrics.timeRetentionCount)), "ReadOnly didn't disable the time retention")

	}); !ok {
		return
	}

	if ok := t.Run("Ensure size retention is disabled.", func(t *testing.T) {
		db := openTestDBSizeRetentionable(t)
		defer func() {
			testutil.Ok(t, db.Close())
			testutil.Ok(t, os.RemoveAll(db.Dir()))
		}()
		db.opts.ReadOnly = true

		expBlocks := db.Blocks()
		testutil.Ok(t, db.reload()) // Reload the db to make sure no block is deleted.
		actBlocks := db.Blocks()
		testutil.Equals(t, expBlocks, actBlocks)
	}); !ok {
		return
	}

}<|MERGE_RESOLUTION|>--- conflicted
+++ resolved
@@ -801,20 +801,6 @@
 	testutil.Equals(t, []string{"labelvalue"}, values)
 }
 
-<<<<<<< HEAD
-func TestWALSegmentSizeOption(t *testing.T) {
-	// Dereference the DefaultOptions so that it makes a copy and
-	// applies changes to the copy and not globally to interfere with the other tests.
-	options := *DefaultOptions
-	options.WALSegmentSize = 2 * 32 * 1024
-	db, delete := openTestDB(t, &options)
-	defer delete()
-	app := db.Appender()
-	for i := int64(0); i < 155; i++ {
-		_, err := app.Add(labels.Labels{labels.Label{Name: "wal", Value: "size"}}, i, rand.Float64())
-		testutil.Ok(t, err)
-		testutil.Ok(t, app.Commit())
-=======
 func TestWALSegmentSizeOptions(t *testing.T) {
 	tests := map[int]func(dbdir string, segmentSize int){
 		// Default Wal Size.
@@ -844,10 +830,11 @@
 				t.Fatal("wal directory is present when the wal is disabled")
 			}
 		},
->>>>>>> 7757fe6f
 	}
 	for segmentSize, testFunc := range tests {
 		t.Run(fmt.Sprintf("WALSegmentSize %d test", segmentSize), func(t *testing.T) {
+			// Dereference the DefaultOptions so that it makes a copy and
+			// applies changes to the copy and not globally to interfere with the other tests.
 			options := *DefaultOptions
 			options.WALSegmentSize = segmentSize
 			db, delete := openTestDB(t, &options)
