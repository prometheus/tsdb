--- conflicted
+++ resolved
@@ -50,19 +50,19 @@
 }
 
 // query runs a matcher query against the querier and fully expands its data.
-func query(t testing.TB, q Querier, matchers ...labels.Matcher) map[string][]sample {
+func query(t testing.TB, q Querier, matchers ...labels.Matcher) map[string][]tsdbutil.Sample {
 	ss, err := q.Select(matchers...)
 	defer func() {
 		testutil.Ok(t, q.Close())
 	}()
 	testutil.Ok(t, err)
 
-	result := map[string][]sample{}
+	result := map[string][]tsdbutil.Sample{}
 
 	for ss.Next() {
 		series := ss.At()
 
-		samples := []sample{}
+		samples := []tsdbutil.Sample{}
 		it := series.Iterator()
 		for it.Next() {
 			t, v := it.At()
@@ -91,11 +91,7 @@
 		{MinTime: 100, MaxTime: 110},
 	}
 	for _, m := range metas {
-<<<<<<< HEAD
-		createBlock(t, db.Dir(), 1, m.MinTime, m.MaxTime, nil)
-=======
 		createBlock(t, db.Dir(), genSeries(1, 1, m.MinTime, m.MaxTime))
->>>>>>> dac2b97d
 	}
 
 	testutil.Ok(t, db.reload())
@@ -125,7 +121,7 @@
 	querier, err := db.Querier(0, 1)
 	testutil.Ok(t, err)
 	seriesSet := query(t, querier, labels.NewEqualMatcher("foo", "bar"))
-	testutil.Equals(t, map[string][]sample{}, seriesSet)
+	testutil.Equals(t, map[string][]tsdbutil.Sample{}, seriesSet)
 
 	err = app.Commit()
 	testutil.Ok(t, err)
@@ -136,7 +132,7 @@
 
 	seriesSet = query(t, querier, labels.NewEqualMatcher("foo", "bar"))
 
-	testutil.Equals(t, map[string][]sample{`{foo="bar"}`: {{t: 0, v: 0}}}, seriesSet)
+	testutil.Equals(t, map[string][]tsdbutil.Sample{`{foo="bar"}`: {sample{t: 0, v: 0}}}, seriesSet)
 }
 
 func TestDataNotAvailableAfterRollback(t *testing.T) {
@@ -157,7 +153,7 @@
 
 	seriesSet := query(t, querier, labels.NewEqualMatcher("foo", "bar"))
 
-	testutil.Equals(t, map[string][]sample{}, seriesSet)
+	testutil.Equals(t, map[string][]tsdbutil.Sample{}, seriesSet)
 }
 
 func TestDBAppenderAddRef(t *testing.T) {
@@ -202,13 +198,13 @@
 
 	res := query(t, q, labels.NewEqualMatcher("a", "b"))
 
-	testutil.Equals(t, map[string][]sample{
+	testutil.Equals(t, map[string][]tsdbutil.Sample{
 		labels.FromStrings("a", "b").String(): {
-			{t: 123, v: 0},
-			{t: 124, v: 1},
-			{t: 125, v: 0},
-			{t: 133, v: 1},
-			{t: 143, v: 2},
+			sample{t: 123, v: 0},
+			sample{t: 124, v: 1},
+			sample{t: 125, v: 0},
+			sample{t: 133, v: 1},
+			sample{t: 143, v: 2},
 		},
 	}, res)
 }
@@ -354,8 +350,8 @@
 
 	ssMap := query(t, q, labels.NewEqualMatcher("a", "b"))
 
-	testutil.Equals(t, map[string][]sample{
-		labels.New(labels.Label{"a", "b"}).String(): {{0, 1}},
+	testutil.Equals(t, map[string][]tsdbutil.Sample{
+		labels.New(labels.Label{"a", "b"}).String(): {sample{0, 1}},
 	}, ssMap)
 
 	// Append Out of Order Value.
@@ -371,8 +367,8 @@
 
 	ssMap = query(t, q, labels.NewEqualMatcher("a", "b"))
 
-	testutil.Equals(t, map[string][]sample{
-		labels.New(labels.Label{"a", "b"}).String(): {{0, 1}, {10, 3}},
+	testutil.Equals(t, map[string][]tsdbutil.Sample{
+		labels.New(labels.Label{"a", "b"}).String(): {sample{0, 1}, sample{10, 3}},
 	}, ssMap)
 }
 
@@ -565,9 +561,9 @@
 		},
 	}
 
-	seriesMap := map[string][]sample{}
+	seriesMap := map[string][]tsdbutil.Sample{}
 	for _, l := range lbls {
-		seriesMap[labels.New(l...).String()] = []sample{}
+		seriesMap[labels.New(l...).String()] = []tsdbutil.Sample{}
 	}
 
 	db, close := openTestDB(t, nil)
@@ -578,7 +574,7 @@
 
 	for _, l := range lbls {
 		lset := labels.New(l...)
-		series := []sample{}
+		series := []tsdbutil.Sample{}
 
 		ts := rand.Int63n(300)
 		for i := 0; i < numDatapoints; i++ {
@@ -635,7 +631,7 @@
 			mint := rand.Int63n(300)
 			maxt := mint + rand.Int63n(timeInterval*int64(numDatapoints))
 
-			expected := map[string][]sample{}
+			expected := map[string][]tsdbutil.Sample{}
 
 			// Build the mockSeriesSet.
 			for _, m := range matched {
@@ -651,7 +647,7 @@
 			ss, err := q.Select(qry.ms...)
 			testutil.Ok(t, err)
 
-			result := map[string][]sample{}
+			result := map[string][]tsdbutil.Sample{}
 
 			for ss.Next() {
 				x := ss.At()
@@ -837,11 +833,7 @@
 	// totalBlocks should be >=2 so we have enough blocks to trigger compaction failure.
 	totalBlocks := 2
 	for i := 0; i < totalBlocks; i++ {
-<<<<<<< HEAD
-		blockDir := createBlock(t, db.Dir(), 1, 0, 0, nil)
-=======
 		blockDir := createBlock(t, db.Dir(), genSeries(1, 1, 0, 0))
->>>>>>> dac2b97d
 		block, err := OpenBlock(nil, blockDir, nil)
 		testutil.Ok(t, err)
 		// Add some some fake tombstones to trigger the compaction.
@@ -885,11 +877,7 @@
 		return ulid.ULID{}, fmt.Errorf("the compactor already did the maximum allowed blocks so it is time to fail")
 	}
 
-<<<<<<< HEAD
-	block, err := OpenBlock(nil, createBlock(c.t, dest, 1, 0, 0, nil), nil)
-=======
 	block, err := OpenBlock(nil, createBlock(c.t, dest, genSeries(1, 1, 0, 0)), nil)
->>>>>>> dac2b97d
 	testutil.Ok(c.t, err)
 	testutil.Ok(c.t, block.Close()) // Close block as we won't be using anywhere.
 	c.blocks = append(c.blocks, block)
@@ -927,11 +915,7 @@
 	}
 
 	for _, m := range blocks {
-<<<<<<< HEAD
-		createBlock(t, db.Dir(), 10, m.MinTime, m.MaxTime, nil)
-=======
 		createBlock(t, db.Dir(), genSeries(10, 10, m.MinTime, m.MaxTime))
->>>>>>> dac2b97d
 	}
 
 	testutil.Ok(t, db.reload())                       // Reload the db to register the new blocks.
@@ -965,11 +949,7 @@
 	}
 
 	for _, m := range blocks {
-<<<<<<< HEAD
-		createBlock(t, db.Dir(), 100, m.MinTime, m.MaxTime, nil)
-=======
 		createBlock(t, db.Dir(), genSeries(100, 10, m.MinTime, m.MaxTime))
->>>>>>> dac2b97d
 	}
 
 	// Test that registered size matches the actual disk size.
@@ -1336,11 +1316,7 @@
 		testutil.Ok(t, err)
 		defer os.RemoveAll(dir)
 
-<<<<<<< HEAD
-		createBlock(t, dir, 1, 1000, 2000, nil)
-=======
 		createBlock(t, dir, genSeries(1, 1, 1000, 2000))
->>>>>>> dac2b97d
 
 		db, err := Open(dir, nil, nil, nil)
 		testutil.Ok(t, err)
@@ -1353,11 +1329,7 @@
 		testutil.Ok(t, err)
 		defer os.RemoveAll(dir)
 
-<<<<<<< HEAD
-		createBlock(t, dir, 1, 1000, 6000, nil)
-=======
 		createBlock(t, dir, genSeries(1, 1, 1000, 6000))
->>>>>>> dac2b97d
 
 		testutil.Ok(t, os.MkdirAll(path.Join(dir, "wal"), 0777))
 		w, err := wal.New(nil, nil, path.Join(dir, "wal"))
@@ -1475,11 +1447,7 @@
 			{MinTime: currentTime + 100, MaxTime: currentTime + 100 + db.opts.BlockRanges[0]},
 		}
 		for _, m := range blocks {
-<<<<<<< HEAD
-			createBlock(t, db.Dir(), 2, m.MinTime, m.MaxTime, nil)
-=======
 			createBlock(t, db.Dir(), genSeries(2, 2, m.MinTime, m.MaxTime))
->>>>>>> dac2b97d
 		}
 
 		oldBlocks := db.Blocks()
@@ -1633,7 +1601,7 @@
 func TestVerticalCompaction(t *testing.T) {
 	cases := []struct {
 		blockSeries [][]Series
-		expSeries   map[string][]sample
+		expSeries   map[string][]tsdbutil.Sample
 	}{
 		// Case 0
 		// |--------------|
@@ -1641,20 +1609,20 @@
 		{
 			blockSeries: [][]Series{
 				[]Series{
-					newSeries(map[string]string{"a": "b"}, []Sample{
+					newSeries(map[string]string{"a": "b"}, []tsdbutil.Sample{
 						sample{0, 0}, sample{1, 0}, sample{2, 0}, sample{4, 0},
 						sample{5, 0}, sample{7, 0}, sample{8, 0}, sample{9, 0},
 					}),
 				},
 				[]Series{
-					newSeries(map[string]string{"a": "b"}, []Sample{
+					newSeries(map[string]string{"a": "b"}, []tsdbutil.Sample{
 						sample{3, 99}, sample{5, 99}, sample{6, 99}, sample{7, 99},
 						sample{8, 99}, sample{9, 99}, sample{10, 99}, sample{11, 99},
 						sample{12, 99}, sample{13, 99}, sample{14, 99},
 					}),
 				},
 			},
-			expSeries: map[string][]sample{`{a="b"}`: {
+			expSeries: map[string][]tsdbutil.Sample{`{a="b"}`: {
 				sample{0, 0}, sample{1, 0}, sample{2, 0}, sample{3, 99},
 				sample{4, 0}, sample{5, 99}, sample{6, 99}, sample{7, 99},
 				sample{8, 99}, sample{9, 99}, sample{10, 99}, sample{11, 99},
@@ -1667,20 +1635,20 @@
 		{
 			blockSeries: [][]Series{
 				[]Series{
-					newSeries(map[string]string{"a": "b"}, []Sample{
+					newSeries(map[string]string{"a": "b"}, []tsdbutil.Sample{
 						sample{0, 0}, sample{1, 0}, sample{2, 0}, sample{4, 0},
 						sample{5, 0}, sample{7, 0}, sample{8, 0}, sample{9, 0},
 						sample{11, 0}, sample{13, 0}, sample{17, 0},
 					}),
 				},
 				[]Series{
-					newSeries(map[string]string{"a": "b"}, []Sample{
+					newSeries(map[string]string{"a": "b"}, []tsdbutil.Sample{
 						sample{3, 99}, sample{5, 99}, sample{6, 99}, sample{7, 99},
 						sample{8, 99}, sample{9, 99}, sample{10, 99},
 					}),
 				},
 			},
-			expSeries: map[string][]sample{`{a="b"}`: {
+			expSeries: map[string][]tsdbutil.Sample{`{a="b"}`: {
 				sample{0, 0}, sample{1, 0}, sample{2, 0}, sample{3, 99},
 				sample{4, 0}, sample{5, 99}, sample{6, 99}, sample{7, 99},
 				sample{8, 99}, sample{9, 99}, sample{10, 99}, sample{11, 0},
@@ -1694,26 +1662,26 @@
 		{
 			blockSeries: [][]Series{
 				[]Series{
-					newSeries(map[string]string{"a": "b"}, []Sample{
+					newSeries(map[string]string{"a": "b"}, []tsdbutil.Sample{
 						sample{0, 0}, sample{1, 0}, sample{2, 0}, sample{4, 0},
 						sample{5, 0}, sample{7, 0}, sample{8, 0}, sample{9, 0},
 						sample{11, 0}, sample{13, 0}, sample{17, 0},
 					}),
 				},
 				[]Series{
-					newSeries(map[string]string{"a": "b"}, []Sample{
+					newSeries(map[string]string{"a": "b"}, []tsdbutil.Sample{
 						sample{3, 99}, sample{5, 99}, sample{6, 99}, sample{7, 99},
 						sample{8, 99}, sample{9, 99},
 					}),
 				},
 				[]Series{
-					newSeries(map[string]string{"a": "b"}, []Sample{
+					newSeries(map[string]string{"a": "b"}, []tsdbutil.Sample{
 						sample{14, 59}, sample{15, 59}, sample{17, 59}, sample{20, 59},
 						sample{21, 59}, sample{22, 59},
 					}),
 				},
 			},
-			expSeries: map[string][]sample{`{a="b"}`: {
+			expSeries: map[string][]tsdbutil.Sample{`{a="b"}`: {
 				sample{0, 0}, sample{1, 0}, sample{2, 0}, sample{3, 99},
 				sample{4, 0}, sample{5, 99}, sample{6, 99}, sample{7, 99},
 				sample{8, 99}, sample{9, 99}, sample{11, 0}, sample{13, 0},
@@ -1728,26 +1696,26 @@
 		{
 			blockSeries: [][]Series{
 				[]Series{
-					newSeries(map[string]string{"a": "b"}, []Sample{
+					newSeries(map[string]string{"a": "b"}, []tsdbutil.Sample{
 						sample{0, 0}, sample{1, 0}, sample{2, 0}, sample{4, 0},
 						sample{5, 0}, sample{8, 0}, sample{9, 0},
 					}),
 				},
 				[]Series{
-					newSeries(map[string]string{"a": "b"}, []Sample{
+					newSeries(map[string]string{"a": "b"}, []tsdbutil.Sample{
 						sample{14, 59}, sample{15, 59}, sample{17, 59}, sample{20, 59},
 						sample{21, 59}, sample{22, 59},
 					}),
 				},
 				[]Series{
-					newSeries(map[string]string{"a": "b"}, []Sample{
+					newSeries(map[string]string{"a": "b"}, []tsdbutil.Sample{
 						sample{5, 99}, sample{6, 99}, sample{7, 99}, sample{8, 99},
 						sample{9, 99}, sample{10, 99}, sample{13, 99}, sample{15, 99},
 						sample{16, 99}, sample{17, 99},
 					}),
 				},
 			},
-			expSeries: map[string][]sample{`{a="b"}`: {
+			expSeries: map[string][]tsdbutil.Sample{`{a="b"}`: {
 				sample{0, 0}, sample{1, 0}, sample{2, 0}, sample{4, 0},
 				sample{5, 99}, sample{6, 99}, sample{7, 99}, sample{8, 99},
 				sample{9, 99}, sample{10, 99}, sample{13, 99}, sample{14, 59},
@@ -1762,7 +1730,7 @@
 		{
 			blockSeries: [][]Series{
 				[]Series{
-					newSeries(map[string]string{"a": "b"}, []Sample{
+					newSeries(map[string]string{"a": "b"}, []tsdbutil.Sample{
 						sample{0, 0}, sample{1, 0}, sample{2, 0}, sample{4, 0},
 						sample{5, 0}, sample{8, 0}, sample{9, 0}, sample{10, 0},
 						sample{13, 0}, sample{15, 0}, sample{16, 0}, sample{17, 0},
@@ -1770,20 +1738,20 @@
 					}),
 				},
 				[]Series{
-					newSeries(map[string]string{"a": "b"}, []Sample{
+					newSeries(map[string]string{"a": "b"}, []tsdbutil.Sample{
 						sample{7, 59}, sample{8, 59}, sample{9, 59}, sample{10, 59},
 						sample{11, 59},
 					}),
 				},
 				[]Series{
-					newSeries(map[string]string{"a": "b"}, []Sample{
+					newSeries(map[string]string{"a": "b"}, []tsdbutil.Sample{
 						sample{3, 99}, sample{5, 99}, sample{6, 99}, sample{8, 99},
 						sample{9, 99}, sample{10, 99}, sample{13, 99}, sample{15, 99},
 						sample{16, 99}, sample{17, 99},
 					}),
 				},
 			},
-			expSeries: map[string][]sample{`{a="b"}`: {
+			expSeries: map[string][]tsdbutil.Sample{`{a="b"}`: {
 				sample{0, 0}, sample{1, 0}, sample{2, 0}, sample{3, 99},
 				sample{4, 0}, sample{5, 99}, sample{6, 99}, sample{7, 59},
 				sample{8, 59}, sample{9, 59}, sample{10, 59}, sample{11, 59},
@@ -1803,7 +1771,7 @@
 			}()
 
 			for _, series := range c.blockSeries {
-				createBlock(t, tmpdir, 0, 0, 0, series)
+				createBlock(t, tmpdir, series)
 			}
 			db, err := Open(tmpdir, nil, nil, nil)
 			testutil.Ok(t, err)
@@ -1861,11 +1829,7 @@
 	// Test that the compactor doesn't create overlapping blocks
 	// when a non standard block already exists.
 	firstBlockMaxT := int64(3)
-<<<<<<< HEAD
-	createBlock(t, dir, 1, 0, firstBlockMaxT, nil)
-=======
 	createBlock(t, dir, genSeries(1, 1, 0, firstBlockMaxT))
->>>>>>> dac2b97d
 	db, err := Open(dir, logger, nil, DefaultOptions)
 	if err != nil {
 		t.Fatalf("Opening test storage failed: %s", err)
@@ -1915,11 +1879,7 @@
 	testutil.Ok(t, db.Close())
 
 	thirdBlockMaxt := secondBlockMaxt + 2
-<<<<<<< HEAD
-	createBlock(t, dir, 1, secondBlockMaxt+1, thirdBlockMaxt, nil)
-=======
 	createBlock(t, dir, genSeries(1, 1, secondBlockMaxt+1, thirdBlockMaxt))
->>>>>>> dac2b97d
 
 	db, err = Open(dir, logger, nil, DefaultOptions)
 	if err != nil {
