--- conflicted
+++ resolved
@@ -1305,7 +1305,41 @@
 	})
 }
 
-<<<<<<< HEAD
+func TestCorrectNumTombstones(t *testing.T) {
+	db, close := openTestDB(t, nil)
+	defer close()
+	defer db.Close()
+
+	blockRange := DefaultOptions.BlockRanges[0]
+	label := labels.FromStrings("foo", "bar")
+
+	app := db.Appender()
+	for i := int64(0); i < 3; i++ {
+		for j := int64(0); j < 15; j++ {
+			_, err := app.Add(label, i*blockRange+j, 0)
+			testutil.Ok(t, err)
+		}
+	}
+	testutil.Ok(t, app.Commit())
+
+	err := db.compact()
+	testutil.Ok(t, err)
+	testutil.Equals(t, 1, len(db.blocks))
+
+	testutil.Ok(t, db.Delete(0, 1, labels.NewEqualMatcher("foo", "bar")))
+	testutil.Equals(t, uint64(1), db.blocks[0].meta.Stats.NumTombstones)
+
+	// {0, 1} and {2, 3} are merged to form 1 tombstone.
+	testutil.Ok(t, db.Delete(2, 3, labels.NewEqualMatcher("foo", "bar")))
+	testutil.Equals(t, uint64(1), db.blocks[0].meta.Stats.NumTombstones)
+
+	testutil.Ok(t, db.Delete(5, 6, labels.NewEqualMatcher("foo", "bar")))
+	testutil.Equals(t, uint64(2), db.blocks[0].meta.Stats.NumTombstones)
+
+	testutil.Ok(t, db.Delete(9, 11, labels.NewEqualMatcher("foo", "bar")))
+	testutil.Equals(t, uint64(3), db.blocks[0].meta.Stats.NumTombstones)
+}
+
 func TestVerticalCompaction(t *testing.T) {
 	cases := []struct {
 		blockSeries [][]Series
@@ -1494,7 +1528,7 @@
 				}
 			}
 			css := &MockChunkSeriesSet{
-				ss: newListSeriesSet(series),
+				ss: newMockSeriesSet(series),
 			}
 			createNewBlock(t, tmpdir, c.mint[i], c.maxt[i], css, symbols)
 		}
@@ -1512,10 +1546,8 @@
 		querier.Close()
 
 		// Vertical compaction.
-		changed, err := db.compact()
-		testutil.Ok(t, err)
-		testutil.Assert(t, changed, "Compaction did not change anything.")
-
+		err = db.compact()
+		testutil.Ok(t, err)
 		testutil.Assert(t, len(db.blocks) == 1, "Wrong number of blocks [after compact].")
 
 		// Vertical compaction test.
@@ -1696,39 +1728,4 @@
 
 func (ctcs *MockChunkSeriesSet) Err() error {
 	return ctcs.err
-=======
-func TestCorrectNumTombstones(t *testing.T) {
-	db, close := openTestDB(t, nil)
-	defer close()
-	defer db.Close()
-
-	blockRange := DefaultOptions.BlockRanges[0]
-	label := labels.FromStrings("foo", "bar")
-
-	app := db.Appender()
-	for i := int64(0); i < 3; i++ {
-		for j := int64(0); j < 15; j++ {
-			_, err := app.Add(label, i*blockRange+j, 0)
-			testutil.Ok(t, err)
-		}
-	}
-	testutil.Ok(t, app.Commit())
-
-	err := db.compact()
-	testutil.Ok(t, err)
-	testutil.Equals(t, 1, len(db.blocks))
-
-	testutil.Ok(t, db.Delete(0, 1, labels.NewEqualMatcher("foo", "bar")))
-	testutil.Equals(t, uint64(1), db.blocks[0].meta.Stats.NumTombstones)
-
-	// {0, 1} and {2, 3} are merged to form 1 tombstone.
-	testutil.Ok(t, db.Delete(2, 3, labels.NewEqualMatcher("foo", "bar")))
-	testutil.Equals(t, uint64(1), db.blocks[0].meta.Stats.NumTombstones)
-
-	testutil.Ok(t, db.Delete(5, 6, labels.NewEqualMatcher("foo", "bar")))
-	testutil.Equals(t, uint64(2), db.blocks[0].meta.Stats.NumTombstones)
-
-	testutil.Ok(t, db.Delete(9, 11, labels.NewEqualMatcher("foo", "bar")))
-	testutil.Equals(t, uint64(3), db.blocks[0].meta.Stats.NumTombstones)
->>>>>>> 0ce41118
 }