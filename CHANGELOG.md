## Master / unreleased

<<<<<<< HEAD
 - [ENHANCEMENT] Reuse string buffer in `stringTuples.Swap` to reduce allocs. #654
=======
 - [FEATURE] `chunckenc.Chunk.Iterator` method now takes a `chunckenc.Iterator` interface as an argument for reuse.
>>>>>>> b1cd8290

## 0.9.1

 - [CHANGE] LiveReader metrics are now injected rather than global.

## 0.9.0

 - [FEATURE] Provide option to compress WAL records using Snappy. [#609](https://github.com/prometheus/tsdb/pull/609)
 - [BUGFIX] Re-calculate block size when calling `block.Delete`.
 - [BUGFIX] Re-encode all head chunks at compaction that are open (being appended to) or outside the Maxt block range. This avoids writing out corrupt data. It happens when snapshotting with the head included.
 - [BUGFIX] Improved handling of multiple refs for the same series in WAL reading.
 - [BUGFIX] `prometheus_tsdb_compactions_failed_total` is now incremented on any compaction failure.
 - [CHANGE] The meta file `BlockStats` no longer holds size information. This is now dynamically calculated and kept in memory. It also includes the meta file size which was not included before.
 - [CHANGE] Create new clean segment when starting the WAL.
 - [CHANGE] Renamed metric from `prometheus_tsdb_wal_reader_corruption_errors` to `prometheus_tsdb_wal_reader_corruption_errors_total`.
 - [ENHANCEMENT] Improved atomicity of .tmp block replacement during compaction for usual case.
 - [ENHANCEMENT] Improved postings intersection matching.
 - [ENHANCEMENT] Reduced disk usage for WAL for small setups.
 - [ENHANCEMENT] Optimize queries using regexp for set lookups.


## 0.8.0

 - [BUGFIX] Calling `Close` more than once on a querier returns an error instead of a panic.
 - [BUGFIX] Don't panic and recover nicely when running out of disk space.
 - [BUGFIX] Correctly handle empty labels.
 - [BUGFIX] Don't crash on an unknown tombstone ref.
 - [ENHANCEMENT] Re-add FromData function to create a chunk from bytes. It is used by Cortex and Thanos.
 - [ENHANCEMENT] Simplify mergedPostings.Seek.
 - [FEATURE]  Added `currentSegment` metric for the current WAL segment it is being written to.

## 0.7.1

 - [ENHANCEMENT] Reduce memory usage in mergedPostings.Seek

## 0.7.0

 - [CHANGE] tsdb now requires golang 1.12 or higher.
 - [REMOVED] `chunks.NewReader` is removed as it wasn't used anywhere.
 - [REMOVED] `FromData` is considered unused so was removed.
 - [FEATURE] Added option WALSegmentSize -1 to disable the WAL.
 - [BUGFIX] Bugfix in selectOverlappingDirs. Only return the first overlapping blocks.
 - [BUGFIX] Fsync the meta file to persist it on disk to avoid data loss in case of a host crash.
 - [BUGFIX] Fix fd and vm_area leak on error path in chunks.NewDirReader.
 - [BUGFIX] Fix fd and vm_area leak on error path in index.NewFileReader.
 - [BUGFIX] Force persisting the tombstone file to avoid data loss in case of a host crash.
 - [BUGFIX] Keep series that are still in WAL in checkpoints.
 - [ENHANCEMENT] Fast path for EmptyPostings cases in Merge, Intersect and Without.
 - [ENHANCEMENT] Be smarter in how we look at matchers.
 - [ENHANCEMENT] PostListings and NotMatcher now public.

## 0.6.1

  - [BUGFIX] Update `last` after appending a non-overlapping chunk in `chunks.MergeOverlappingChunks`. [#539](https://github.com/prometheus/tsdb/pull/539)

## 0.6.0

  - [CHANGE] `AllowOverlappingBlock` is now `AllowOverlappingBlocks`.

## 0.5.0

 - [FEATURE] Time-ovelapping blocks are now allowed. [#370](https://github.com/prometheus/tsdb/pull/370)
   - Disabled by default and can be enabled via `AllowOverlappingBlock` option.
   - Added `MergeChunks` function in `chunkenc/xor.go` to merge 2 time-overlapping chunks.
   - Added `MergeOverlappingChunks` function in `chunks/chunks.go` to merge multiple time-overlapping Chunk Metas.
   - Added `MinTime` and `MaxTime` method for `BlockReader`.
 - [FEATURE] New `dump` command to tsdb tool to dump all samples.
 - [FEATURE] New `encoding` package for common binary encoding/decoding helpers.
    - Added to remove some code duplication.
 - [ENHANCEMENT] When closing the db any running compaction will be cancelled so it doesn't block.
   - `NewLeveledCompactor` takes a context.
 - [CHANGE] `prometheus_tsdb_storage_blocks_bytes_total` is now `prometheus_tsdb_storage_blocks_bytes`.
 - [BUGFIX] Improved Postings Merge performance. Fixes a regression from the the previous release.
 - [BUGFIX] LiveReader can get into an infinite loop on corrupt WALs.

## 0.4.0

 - [CHANGE] New `WALSegmentSize` option to override the `DefaultOptions.WALSegmentSize`. Added to allow using smaller wal files. For example using tmpfs on a RPI to minimise the SD card wear out from the constant WAL writes. As part of this change the `DefaultOptions.WALSegmentSize` constant was also exposed.
 - [CHANGE] Empty blocks are not written during compaction [#374](https://github.com/prometheus/tsdb/pull/374)
 - [FEATURE]  Size base retention through `Options.MaxBytes`.  As part of this change:
   - Added new metrics - `prometheus_tsdb_storage_blocks_bytes_total`, `prometheus_tsdb_size_retentions_total`, `prometheus_tsdb_time_retentions_total`
   - New public interface `SizeReader: Size() int64`
   - `OpenBlock` signature changed to take a logger.
 - [REMOVED] `PrefixMatcher` is considered unused so was removed.
 - [CLEANUP] `Options.WALFlushInterval` is removed as it wasn't used anywhere.
 - [FEATURE] Add new `LiveReader` to WAL pacakge. Added to allow live tailing of a WAL segment, used by Prometheus Remote Write after refactor. The main difference between the new reader and the existing `Reader` is that for `LiveReader` a call to `Next()` that returns false does not mean that there will never be more data to read.

## 0.3.1

 - [BUGFIX] Fixed most windows test and some actual bugs for unclosed file readers.

## 0.3.0

 - [CHANGE] `LastCheckpoint()` used to return just the segment name and now it returns the full relative path.
 - [CHANGE] `NewSegmentsRangeReader()` can now read over miltiple wal ranges by using the new `SegmentRange{}` struct.
 - [CHANGE] `CorruptionErr{}` now also exposes the Segment `Dir` which is added when displaying any errors.
 - [CHANGE] `Head.Init()` is changed to `Head.Init(minValidTime int64)`
 - [CHANGE] `SymbolTable()` renamed to `SymbolTableSize()` to make the name consistent with the  `Block{ symbolTableSize uint64 }` field.
 - [CHANGE] `wal.Reader{}` now exposes `Segment()` for the current segment being read  and `Offset()` for the current offset.
 - [FEATURE] tsdbutil analyze subcomand to find churn, high cardinality, etc.<|MERGE_RESOLUTION|>--- conflicted
+++ resolved
@@ -1,10 +1,6 @@
 ## Master / unreleased
 
-<<<<<<< HEAD
- - [ENHANCEMENT] Reuse string buffer in `stringTuples.Swap` to reduce allocs. #654
-=======
  - [FEATURE] `chunckenc.Chunk.Iterator` method now takes a `chunckenc.Iterator` interface as an argument for reuse.
->>>>>>> b1cd8290
 
 ## 0.9.1
 
