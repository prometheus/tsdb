## master / unreleased
<<<<<<< HEAD
  - [FEATURE] New public `Scanner interface` for allowing to build custom CLI tools to repair or handle unrepairable blocks.
  - [FEATURE] New `scan` command for the `tsdb cli` tool that used the new tsdb scan interface to run a repair and move all unrepairable blocks out of the data folder to unblock Prometheus at the next startup.
=======
 - [CHANGE] New `WALSegmentSize` option to override the `DefaultOptions.WALSegmentSize`. Added to allow using smaller wal files. For example using tmpfs on a RPI to minimise the SD card wear out from the constant WAL writes. As part of this change the `DefaultOptions.WALSegmentSize` constant was also exposed.
>>>>>>> 6d489a10

## 0.3.1
- [BUGFIX] Fixed most windows test and some actual bugs for unclosed file readers.

## 0.3.0
 - [CHANGE] `LastCheckpoint()` used to return just the segment name and now it returns the full relative path.
 - [CHANGE] `NewSegmentsRangeReader()` can now read over miltiple wal ranges by using the new `SegmentRange{}` struct.
 - [CHANGE] `CorruptionErr{}` now also exposes the Segment `Dir` which is added when displaying any errors.
 - [CHANGE] `Head.Init()` is changed to `Head.Init(minValidTime int64)`  
 - [CHANGE] `SymbolTable()` renamed to `SymbolTableSize()` to make the name consistent with the  `Block{ symbolTableSize uint64 }` field.
 - [CHANGE] `wal.Reader{}` now exposes `Segment()` for the current segment being read  and `Offset()` for the current offset.<|MERGE_RESOLUTION|>--- conflicted
+++ resolved
@@ -1,13 +1,10 @@
 ## master / unreleased
-<<<<<<< HEAD
-  - [FEATURE] New public `Scanner interface` for allowing to build custom CLI tools to repair or handle unrepairable blocks.
-  - [FEATURE] New `scan` command for the `tsdb cli` tool that used the new tsdb scan interface to run a repair and move all unrepairable blocks out of the data folder to unblock Prometheus at the next startup.
-=======
+ - [FEATURE] New public `Scanner interface` for allowing to build custom CLI tools to repair or handle unrepairable blocks.
+ - [FEATURE] New `scan` command for the `tsdb cli` tool that used the new tsdb scan interface to run a repair and move all unrepairable blocks out of the data folder to unblock Prometheus at the next startup.
  - [CHANGE] New `WALSegmentSize` option to override the `DefaultOptions.WALSegmentSize`. Added to allow using smaller wal files. For example using tmpfs on a RPI to minimise the SD card wear out from the constant WAL writes. As part of this change the `DefaultOptions.WALSegmentSize` constant was also exposed.
->>>>>>> 6d489a10
 
 ## 0.3.1
-- [BUGFIX] Fixed most windows test and some actual bugs for unclosed file readers.
+ - [BUGFIX] Fixed most windows test and some actual bugs for unclosed file readers.
 
 ## 0.3.0
  - [CHANGE] `LastCheckpoint()` used to return just the segment name and now it returns the full relative path.
