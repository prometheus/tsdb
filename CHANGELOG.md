--- conflicted
+++ resolved
@@ -1,12 +1,10 @@
 ## Master / unreleased
 
-<<<<<<< HEAD
  - [FEATURE] `XORIterator` gets a `Reset` method.
-=======
+
 ## 0.9.1
 
  - [CHANGE] LiveReader metrics are now injected rather than global.
->>>>>>> d230c67a
 
 ## 0.9.0
 
