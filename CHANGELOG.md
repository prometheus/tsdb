--- conflicted
+++ resolved
@@ -1,4 +1,8 @@
 ## master / unreleased
+ - [ENHANCEMENT] Time-ovelapping blocks are now allowed.
+ - [ENHANCEMENT] Added `MergeChunks` function in `chunkenc/xor.go` to merge 2 time-overlapping chunks.
+ - [ENHANCEMENT] Added `MergeOverlappingChunks` function in `chunks/chunks.go` to merge multiple time-overlapping Chunk Metas.
+ - [ENHANCEMENT] Added `MinTime` and `MaxTime` method for `BlockReader`.
 
 ## 0.4.0
  - [CHANGE] New `WALSegmentSize` option to override the `DefaultOptions.WALSegmentSize`. Added to allow using smaller wal files. For example using tmpfs on a RPI to minimise the SD card wear out from the constant WAL writes. As part of this change the `DefaultOptions.WALSegmentSize` constant was also exposed.
@@ -9,13 +13,8 @@
     - `OpenBlock` signature changed to take a logger.
  - [REMOVED] `PrefixMatcher` is considered unused so was removed.
  - [CLEANUP] `Options.WALFlushInterval` is removed as it wasn't used anywhere.
-<<<<<<< HEAD
- - [ENHANCEMENT] Added `MergeChunks` function in `chunkenc/xor.go` to merge 2 time-overlapping chunks.
- - [ENHANCEMENT] Added `MergeOverlappingChunks` function in `chunks/chunks.go` to merge multiple time-overlapping Chunk Metas.
- - [ENHANCEMENT] Added `MinTime` and `MaxTime` method for `BlockReader`.
-=======
  - [FEATURE] Add new `LiveReader` to WAL pacakge. Added to allow live tailing of a WAL segment, used by Prometheus Remote Write after refactor. The main difference between the new reader and the existing `Reader` is that for `LiveReader` a call to `Next()` that returns false does not mean that there will never be more data to read.
->>>>>>> 10ba228e
+
 
 ## 0.3.1
  - [BUGFIX] Fixed most windows test and some actual bugs for unclosed file readers.
