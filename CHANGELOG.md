--- conflicted
+++ resolved
@@ -1,10 +1,7 @@
 ## master / unreleased
  - [CHANGE] New `WALSegmentSize` option to override the `DefaultOptions.WALSegmentSize`. Added to allow using smaller wal files. For example using tmpfs on a RPI to minimise the SD card wear out from the constant WAL writes. As part of this change the `DefaultOptions.WALSegmentSize` constant was also exposed.
-<<<<<<< HEAD
  - [REMOVED] `PrefixMatcher` is considered unused so was removed.
-=======
  - [CLEANUP] `Options.WALFlushInterval` is removed as it wasn't used anywhere.
->>>>>>> 2e0571ca
 
 ## 0.3.1
  - [BUGFIX] Fixed most windows test and some actual bugs for unclosed file readers.
