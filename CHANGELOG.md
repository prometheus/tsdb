## Master / unreleased

<<<<<<< HEAD
 - [ENHANCEMENT] Reuse byte buffer in `WriteChunks` and `writeHash` to reduce allocs. #653
=======
 - [FEATURE] `chunckenc.Chunk.Iterator` method now takes a `chunckenc.Iterator` interface as an argument for reuse.
>>>>>>> b1cd8290

## 0.9.1

 - [CHANGE] LiveReader metrics are now injected rather than global.

## 0.9.0

 - [FEATURE] Provide option to compress WAL records using Snappy. [#609](https://github.com/prometheus/tsdb/pull/609)
 - [BUGFIX] Re-calculate block size when calling `block.Delete`.
 - [BUGFIX] Re-encode all head chunks at compaction that are open (being appended to) or outside the Maxt block range. This avoids writing out corrupt data. It happens when snapshotting with the head included.
 - [BUGFIX] Improved handling of multiple refs for the same series in WAL reading.
 - [BUGFIX] `prometheus_tsdb_compactions_failed_total` is now incremented on any compaction failure.
 - [CHANGE] The meta file `BlockStats` no longer holds size information. This is now dynamically calculated and kept in memory. It also includes the meta file size which was not included before.
 - [CHANGE] Create new clean segment when starting the WAL.
 - [CHANGE] Renamed metric from `prometheus_tsdb_wal_reader_corruption_errors` to `prometheus_tsdb_wal_reader_corruption_errors_total`.
 - [ENHANCEMENT] Improved atomicity of .tmp block replacement during compaction for usual case.
 - [ENHANCEMENT] Improved postings intersection matching.
 - [ENHANCEMENT] Reduced disk usage for WAL for small setups.
 - [ENHANCEMENT] Optimize queries using regexp for set lookups.


## 0.8.0

 - [BUGFIX] Calling `Close` more than once on a querier returns an error instead of a panic.
 - [BUGFIX] Don't panic and recover nicely when running out of disk space.
 - [BUGFIX] Correctly handle empty labels.
 - [BUGFIX] Don't crash on an unknown tombstone ref.
 - [ENHANCEMENT] Re-add FromData function to create a chunk from bytes. It is used by Cortex and Thanos.
 - [ENHANCEMENT] Simplify mergedPostings.Seek.
 - [FEATURE]  Added `currentSegment` metric for the current WAL segment it is being written to.

## 0.7.1

 - [ENHANCEMENT] Reduce memory usage in mergedPostings.Seek

## 0.7.0

 - [CHANGE] tsdb now requires golang 1.12 or higher.
 - [REMOVED] `chunks.NewReader` is removed as it wasn't used anywhere.
 - [REMOVED] `FromData` is considered unused so was removed.
 - [FEATURE] Added option WALSegmentSize -1 to disable the WAL.
 - [BUGFIX] Bugfix in selectOverlappingDirs. Only return the first overlapping blocks.
 - [BUGFIX] Fsync the meta file to persist it on disk to avoid data loss in case of a host crash.
 - [BUGFIX] Fix fd and vm_area leak on error path in chunks.NewDirReader.
 - [BUGFIX] Fix fd and vm_area leak on error path in index.NewFileReader.
 - [BUGFIX] Force persisting the tombstone file to avoid data loss in case of a host crash.
 - [BUGFIX] Keep series that are still in WAL in checkpoints.
 - [ENHANCEMENT] Fast path for EmptyPostings cases in Merge, Intersect and Without.
 - [ENHANCEMENT] Be smarter in how we look at matchers.
 - [ENHANCEMENT] PostListings and NotMatcher now public.

## 0.6.1

  - [BUGFIX] Update `last` after appending a non-overlapping chunk in `chunks.MergeOverlappingChunks`. [#539](https://github.com/prometheus/tsdb/pull/539)

## 0.6.0

  - [CHANGE] `AllowOverlappingBlock` is now `AllowOverlappingBlocks`.

## 0.5.0

 - [FEATURE] Time-ovelapping blocks are now allowed. [#370](https://github.com/prometheus/tsdb/pull/370)
   - Disabled by default and can be enabled via `AllowOverlappingBlock` option.
   - Added `MergeChunks` function in `chunkenc/xor.go` to merge 2 time-overlapping chunks.
   - Added `MergeOverlappingChunks` function in `chunks/chunks.go` to merge multiple time-overlapping Chunk Metas.
   - Added `MinTime` and `MaxTime` method for `BlockReader`.
 - [FEATURE] New `dump` command to tsdb tool to dump all samples.
 - [FEATURE] New `encoding` package for common binary encoding/decoding helpers.
    - Added to remove some code duplication.
 - [ENHANCEMENT] When closing the db any running compaction will be cancelled so it doesn't block.
   - `NewLeveledCompactor` takes a context.
 - [CHANGE] `prometheus_tsdb_storage_blocks_bytes_total` is now `prometheus_tsdb_storage_blocks_bytes`.
 - [BUGFIX] Improved Postings Merge performance. Fixes a regression from the the previous release.
 - [BUGFIX] LiveReader can get into an infinite loop on corrupt WALs.

## 0.4.0

 - [CHANGE] New `WALSegmentSize` option to override the `DefaultOptions.WALSegmentSize`. Added to allow using smaller wal files. For example using tmpfs on a RPI to minimise the SD card wear out from the constant WAL writes. As part of this change the `DefaultOptions.WALSegmentSize` constant was also exposed.
 - [CHANGE] Empty blocks are not written during compaction [#374](https://github.com/prometheus/tsdb/pull/374)
 - [FEATURE]  Size base retention through `Options.MaxBytes`.  As part of this change:
   - Added new metrics - `prometheus_tsdb_storage_blocks_bytes_total`, `prometheus_tsdb_size_retentions_total`, `prometheus_tsdb_time_retentions_total`
   - New public interface `SizeReader: Size() int64`
   - `OpenBlock` signature changed to take a logger.
 - [REMOVED] `PrefixMatcher` is considered unused so was removed.
 - [CLEANUP] `Options.WALFlushInterval` is removed as it wasn't used anywhere.
 - [FEATURE] Add new `LiveReader` to WAL pacakge. Added to allow live tailing of a WAL segment, used by Prometheus Remote Write after refactor. The main difference between the new reader and the existing `Reader` is that for `LiveReader` a call to `Next()` that returns false does not mean that there will never be more data to read.

## 0.3.1

 - [BUGFIX] Fixed most windows test and some actual bugs for unclosed file readers.

## 0.3.0

 - [CHANGE] `LastCheckpoint()` used to return just the segment name and now it returns the full relative path.
 - [CHANGE] `NewSegmentsRangeReader()` can now read over miltiple wal ranges by using the new `SegmentRange{}` struct.
 - [CHANGE] `CorruptionErr{}` now also exposes the Segment `Dir` which is added when displaying any errors.
 - [CHANGE] `Head.Init()` is changed to `Head.Init(minValidTime int64)`
 - [CHANGE] `SymbolTable()` renamed to `SymbolTableSize()` to make the name consistent with the  `Block{ symbolTableSize uint64 }` field.
 - [CHANGE] `wal.Reader{}` now exposes `Segment()` for the current segment being read  and `Offset()` for the current offset.
 - [FEATURE] tsdbutil analyze subcomand to find churn, high cardinality, etc.<|MERGE_RESOLUTION|>--- conflicted
+++ resolved
@@ -1,10 +1,6 @@
 ## Master / unreleased
 
-<<<<<<< HEAD
- - [ENHANCEMENT] Reuse byte buffer in `WriteChunks` and `writeHash` to reduce allocs. #653
-=======
  - [FEATURE] `chunckenc.Chunk.Iterator` method now takes a `chunckenc.Iterator` interface as an argument for reuse.
->>>>>>> b1cd8290
 
 ## 0.9.1
 
