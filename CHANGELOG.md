--- conflicted
+++ resolved
@@ -1,13 +1,10 @@
 ## master / unreleased
-<<<<<<< HEAD
  - [ENHANCEMENT] Time-ovelapping blocks are now allowed. [#370](https://github.com/prometheus/tsdb/pull/370)
    - Added `MergeChunks` function in `chunkenc/xor.go` to merge 2 time-overlapping chunks.
    - Added `MergeOverlappingChunks` function in `chunks/chunks.go` to merge multiple time-overlapping Chunk Metas.
    - Added `MinTime` and `MaxTime` method for `BlockReader`.
-=======
  - [CHANGE]  `NewLeveledCompactor` takes a context so that a compaction is canceled when closing the db.
  - [ENHANCEMENT] When closing the db any running compaction will be cancelled so it doesn't block.
->>>>>>> 9f28ffa6
  - [CHANGE] `prometheus_tsdb_storage_blocks_bytes_total` is now `prometheus_tsdb_storage_blocks_bytes`
 
 ## 0.4.0
