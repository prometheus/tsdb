--- conflicted
+++ resolved
@@ -1,15 +1,10 @@
 ## master / unreleased
-
-<<<<<<< HEAD
  - [CHANGE] New `WALSegmentSize` option to override the `DefaultOptions.WALSegmentSize`. Added to allow using smaller wal files. For example using tmpfs on a RPI to minimise the SD card wear out from the constant WAL writes. As part of this change the `DefaultOptions.WALSegmentSize` constant was also exposed.
-=======
 
 ## 0.3.1
 - [BUGFIX] Fixed most windows test and some actual bugs for unclosed file readers.
->>>>>>> 520ab7dc
 
 ## 0.3.0
-
  - [CHANGE] `LastCheckpoint()` used to return just the segment name and now it returns the full relative path.
  - [CHANGE] `NewSegmentsRangeReader()` can now read over miltiple wal ranges by using the new `SegmentRange{}` struct.
  - [CHANGE] `CorruptionErr{}` now also exposes the Segment `Dir` which is added when displaying any errors.
