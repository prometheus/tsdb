--- conflicted
+++ resolved
@@ -1,14 +1,9 @@
 ## master / unreleased
  - [CHANGE] New `WALSegmentSize` option to override the `DefaultOptions.WALSegmentSize`. Added to allow using smaller wal files. For example using tmpfs on a RPI to minimise the SD card wear out from the constant WAL writes. As part of this change the `DefaultOptions.WALSegmentSize` constant was also exposed.
-
-<<<<<<< HEAD
  - [FEATURE]  Size base retention through `Options.MaxBytes`. As part of this change added new metrics - `prometheus_tsdb_storage_blocks_bytes_total`, `prometheus_tsdb_size_retentions_total`, `prometheus_tsdb_time_retentions_total` and new public interface `SizeReader: Size() int64`
 
-## 0.3.0
-=======
 ## 0.3.1
 - [BUGFIX] Fixed most windows test and some actual bugs for unclosed file readers.
->>>>>>> 6d489a10
 
 ## 0.3.0
  - [CHANGE] `LastCheckpoint()` used to return just the segment name and now it returns the full relative path.
