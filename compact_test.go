// Copyright 2017 The Prometheus Authors
// Licensed under the Apache License, Version 2.0 (the "License");
// you may not use this file except in compliance with the License.
// You may obtain a copy of the License at
//
// http://www.apache.org/licenses/LICENSE-2.0
//
// Unless required by applicable law or agreed to in writing, software
// distributed under the License is distributed on an "AS IS" BASIS,
// WITHOUT WARRANTIES OR CONDITIONS OF ANY KIND, either express or implied.
// See the License for the specific language governing permissions and
// limitations under the License.

package tsdb

import (
<<<<<<< HEAD
	"fmt"
=======
	"context"
>>>>>>> 9f28ffa6
	"io/ioutil"
	"math"
	"os"
	"path"
	"path/filepath"
	"testing"
	"time"

	"github.com/go-kit/kit/log"
	"github.com/pkg/errors"
	prom_testutil "github.com/prometheus/client_golang/prometheus/testutil"
	dto "github.com/prometheus/client_model/go"
	"github.com/prometheus/tsdb/chunks"
	"github.com/prometheus/tsdb/fileutil"
	"github.com/prometheus/tsdb/labels"
	"github.com/prometheus/tsdb/testutil"
)

func TestSplitByRange(t *testing.T) {
	cases := []struct {
		trange int64
		ranges [][2]int64
		output [][][2]int64
	}{
		{
			trange: 60,
			ranges: [][2]int64{{0, 10}},
			output: [][][2]int64{
				{{0, 10}},
			},
		},
		{
			trange: 60,
			ranges: [][2]int64{{0, 60}},
			output: [][][2]int64{
				{{0, 60}},
			},
		},
		{
			trange: 60,
			ranges: [][2]int64{{0, 10}, {9, 15}, {30, 60}},
			output: [][][2]int64{
				{{0, 10}, {9, 15}, {30, 60}},
			},
		},
		{
			trange: 60,
			ranges: [][2]int64{{70, 90}, {125, 130}, {130, 180}, {1000, 1001}},
			output: [][][2]int64{
				{{70, 90}},
				{{125, 130}, {130, 180}},
				{{1000, 1001}},
			},
		},
		// Mis-aligned or too-large blocks are ignored.
		{
			trange: 60,
			ranges: [][2]int64{{50, 70}, {70, 80}},
			output: [][][2]int64{
				{{70, 80}},
			},
		},
		{
			trange: 72,
			ranges: [][2]int64{{0, 144}, {144, 216}, {216, 288}},
			output: [][][2]int64{
				{{144, 216}},
				{{216, 288}},
			},
		},
		// Various awkward edge cases easy to hit with negative numbers.
		{
			trange: 60,
			ranges: [][2]int64{{-10, -5}},
			output: [][][2]int64{
				{{-10, -5}},
			},
		},
		{
			trange: 60,
			ranges: [][2]int64{{-60, -50}, {-10, -5}},
			output: [][][2]int64{
				{{-60, -50}, {-10, -5}},
			},
		},
		{
			trange: 60,
			ranges: [][2]int64{{-60, -50}, {-10, -5}, {0, 15}},
			output: [][][2]int64{
				{{-60, -50}, {-10, -5}},
				{{0, 15}},
			},
		},
	}

	for _, c := range cases {
		// Transform input range tuples into dirMetas.
		blocks := make([]dirMeta, 0, len(c.ranges))
		for _, r := range c.ranges {
			blocks = append(blocks, dirMeta{
				meta: &BlockMeta{
					MinTime: r[0],
					MaxTime: r[1],
				},
			})
		}

		// Transform output range tuples into dirMetas.
		exp := make([][]dirMeta, len(c.output))
		for i, group := range c.output {
			for _, r := range group {
				exp[i] = append(exp[i], dirMeta{
					meta: &BlockMeta{MinTime: r[0], MaxTime: r[1]},
				})
			}
		}

		testutil.Equals(t, exp, splitByRange(blocks, c.trange))
	}
}

// See https://github.com/prometheus/prometheus/issues/3064
func TestNoPanicFor0Tombstones(t *testing.T) {
	metas := []dirMeta{
		{
			dir: "1",
			meta: &BlockMeta{
				MinTime: 0,
				MaxTime: 100,
			},
		},
		{
			dir: "2",
			meta: &BlockMeta{
				MinTime: 101,
				MaxTime: 200,
			},
		},
	}

	c, err := NewLeveledCompactor(context.Background(), nil, nil, []int64{50}, nil)
	testutil.Ok(t, err)

	c.plan(metas)
}

func TestLeveledCompactor_plan(t *testing.T) {
	// This mimicks our default ExponentialBlockRanges with min block size equals to 20.
	compactor, err := NewLeveledCompactor(context.Background(), nil, nil, []int64{
		20,
		60,
		180,
		540,
		1620,
	}, nil)
	testutil.Ok(t, err)

	cases := []struct {
		metas    []dirMeta
		expected []string
	}{
		{
			metas: []dirMeta{
				metaRange("1", 0, 20, nil),
			},
			expected: nil,
		},
		// We should wait for four blocks of size 20 to appear before compacting.
		{
			metas: []dirMeta{
				metaRange("1", 0, 20, nil),
				metaRange("2", 20, 40, nil),
			},
			expected: nil,
		},
		// We should wait for a next block of size 20 to appear before compacting
		// the existing ones. We have three, but we ignore the fresh one from WAl.
		{
			metas: []dirMeta{
				metaRange("1", 0, 20, nil),
				metaRange("2", 20, 40, nil),
				metaRange("3", 40, 60, nil),
			},
			expected: nil,
		},
		// Block to fill the entire parent range appeared – should be compacted.
		{
			metas: []dirMeta{
				metaRange("1", 0, 20, nil),
				metaRange("2", 20, 40, nil),
				metaRange("3", 40, 60, nil),
				metaRange("4", 60, 80, nil),
			},
			expected: []string{"1", "2", "3"},
		},
		// Block for the next parent range appeared with gap with size 20. Nothing will happen in the first one
		// anymore but we ignore fresh one still, so no compaction.
		{
			metas: []dirMeta{
				metaRange("1", 0, 20, nil),
				metaRange("2", 20, 40, nil),
				metaRange("3", 60, 80, nil),
			},
			expected: nil,
		},
		// Block for the next parent range appeared, and we have a gap with size 20 between second and third block.
		// We will not get this missed gap anymore and we should compact just these two.
		{
			metas: []dirMeta{
				metaRange("1", 0, 20, nil),
				metaRange("2", 20, 40, nil),
				metaRange("3", 60, 80, nil),
				metaRange("4", 80, 100, nil),
			},
			expected: []string{"1", "2"},
		},
		{
			// We have 20, 20, 20, 60, 60 range blocks. "5" is marked as fresh one.
			metas: []dirMeta{
				metaRange("1", 0, 20, nil),
				metaRange("2", 20, 40, nil),
				metaRange("3", 40, 60, nil),
				metaRange("4", 60, 120, nil),
				metaRange("5", 120, 180, nil),
			},
			expected: []string{"1", "2", "3"},
		},
		{
			// We have 20, 60, 20, 60, 240 range blocks. We can compact 20 + 60 + 60.
			metas: []dirMeta{
				metaRange("2", 20, 40, nil),
				metaRange("4", 60, 120, nil),
				metaRange("5", 960, 980, nil), // Fresh one.
				metaRange("6", 120, 180, nil),
				metaRange("7", 720, 960, nil),
			},
			expected: []string{"2", "4", "6"},
		},
		// Do not select large blocks that have many tombstones when there is no fresh block.
		{
			metas: []dirMeta{
				metaRange("1", 0, 540, &BlockStats{
					NumSeries:     10,
					NumTombstones: 3,
				}),
			},
			expected: nil,
		},
		// Select large blocks that have many tombstones when fresh appears.
		{
			metas: []dirMeta{
				metaRange("1", 0, 540, &BlockStats{
					NumSeries:     10,
					NumTombstones: 3,
				}),
				metaRange("2", 540, 560, nil),
			},
			expected: []string{"1"},
		},
		// For small blocks, do not compact tombstones, even when fresh appears.
		{
			metas: []dirMeta{
				metaRange("1", 0, 60, &BlockStats{
					NumSeries:     10,
					NumTombstones: 3,
				}),
				metaRange("2", 60, 80, nil),
			},
			expected: nil,
		},
		// Regression test: we were stuck in a compact loop where we always recompacted
		// the same block when tombstones and series counts were zero.
		{
			metas: []dirMeta{
				metaRange("1", 0, 540, &BlockStats{
					NumSeries:     0,
					NumTombstones: 0,
				}),
				metaRange("2", 540, 560, nil),
			},
			expected: nil,
		},
		// Regression test: we were wrongly assuming that new block is fresh from WAL when its ULID is newest.
		// We need to actually look on max time instead.
		//
		// With previous, wrong approach "8" block was ignored, so we were wrongly compacting 5 and 7 and introducing
		// block overlaps.
		{
			metas: []dirMeta{
				metaRange("5", 0, 360, nil),
				metaRange("6", 540, 560, nil), // Fresh one.
				metaRange("7", 360, 420, nil),
				metaRange("8", 420, 540, nil),
			},
			expected: []string{"7", "8"},
		},
		// For overlapping blocks.
		{
			metas: []dirMeta{
				metaRange("1", 0, 20, nil),
				metaRange("2", 19, 40, nil),
				metaRange("3", 40, 60, nil),
			},
			expected: []string{"1", "2"},
		},
		{
			metas: []dirMeta{
				metaRange("1", 0, 20, nil),
				metaRange("2", 20, 40, nil),
				metaRange("3", 30, 50, nil),
			},
			expected: []string{"2", "3"},
		},
		{
			metas: []dirMeta{
				metaRange("1", 0, 20, nil),
				metaRange("2", 10, 40, nil),
				metaRange("3", 30, 50, nil),
			},
			expected: []string{"1", "2", "3"},
		},
		{
			metas: []dirMeta{
				metaRange("5", 0, 360, nil),
				metaRange("6", 340, 560, nil),
				metaRange("7", 360, 420, nil),
				metaRange("8", 420, 540, nil),
			},
			expected: []string{"5", "6", "7", "8"},
		},
	}

	for _, c := range cases {
		if !t.Run("", func(t *testing.T) {
			res, err := compactor.plan(c.metas)
			testutil.Ok(t, err)
			testutil.Equals(t, c.expected, res)
		}) {
			return
		}
	}
}

func TestRangeWithFailedCompactionWontGetSelected(t *testing.T) {
	compactor, err := NewLeveledCompactor(context.Background(), nil, nil, []int64{
		20,
		60,
		240,
		720,
		2160,
	}, nil)
	testutil.Ok(t, err)

	cases := []struct {
		metas []dirMeta
	}{
		{
			metas: []dirMeta{
				metaRange("1", 0, 20, nil),
				metaRange("2", 20, 40, nil),
				metaRange("3", 40, 60, nil),
				metaRange("4", 60, 80, nil),
			},
		},
		{
			metas: []dirMeta{
				metaRange("1", 0, 20, nil),
				metaRange("2", 20, 40, nil),
				metaRange("3", 60, 80, nil),
				metaRange("4", 80, 100, nil),
			},
		},
		{
			metas: []dirMeta{
				metaRange("1", 0, 20, nil),
				metaRange("2", 20, 40, nil),
				metaRange("3", 40, 60, nil),
				metaRange("4", 60, 120, nil),
				metaRange("5", 120, 180, nil),
				metaRange("6", 180, 200, nil),
			},
		},
	}

	for _, c := range cases {
		c.metas[1].meta.Compaction.Failed = true
		res, err := compactor.plan(c.metas)
		testutil.Ok(t, err)

		testutil.Equals(t, []string(nil), res)
	}
}

func TestCompactionFailWillCleanUpTempDir(t *testing.T) {
	compactor, err := NewLeveledCompactor(context.Background(), nil, log.NewNopLogger(), []int64{
		20,
		60,
		240,
		720,
		2160,
	}, nil)
	testutil.Ok(t, err)

	tmpdir, err := ioutil.TempDir("", "test")
	testutil.Ok(t, err)
	defer os.RemoveAll(tmpdir)

	testutil.NotOk(t, compactor.write(tmpdir, &BlockMeta{}, erringBReader{}))
	_, err = os.Stat(filepath.Join(tmpdir, BlockMeta{}.ULID.String()) + ".tmp")
	testutil.Assert(t, os.IsNotExist(err), "directory is not cleaned up")
}

func metaRange(name string, mint, maxt int64, stats *BlockStats) dirMeta {
	meta := &BlockMeta{MinTime: mint, MaxTime: maxt}
	if stats != nil {
		meta.Stats = *stats
	}
	return dirMeta{
		dir:  name,
		meta: meta,
	}
}

type erringBReader struct{}

func (erringBReader) Index() (IndexReader, error)          { return nil, errors.New("index") }
func (erringBReader) Chunks() (ChunkReader, error)         { return nil, errors.New("chunks") }
func (erringBReader) Tombstones() (TombstoneReader, error) { return nil, errors.New("tombstones") }
func (erringBReader) MinTime() int64                       { return 0 }
func (erringBReader) MaxTime() int64                       { return 0 }

type nopChunkWriter struct{}

func (nopChunkWriter) WriteChunks(chunks ...chunks.Meta) error { return nil }
func (nopChunkWriter) Close() error                            { return nil }

func TestCompaction_populateBlock(t *testing.T) {
	var populateBlocksCases = []struct {
		title              string
		inputSeriesSamples [][]seriesSamples
		compactMinTime     int64
		compactMaxTime     int64 // When not defined the test runner sets a default of math.MaxInt64.
		expSeriesSamples   []seriesSamples
		expErr             error
	}{
		{
			title:              "Populate block from empty input should return error.",
			inputSeriesSamples: [][]seriesSamples{},
			expErr:             errors.New("cannot populate block from no readers"),
		},
		{
			// Populate from single block without chunks. We expect these kind of series being ignored.
			inputSeriesSamples: [][]seriesSamples{
				{
					{
						lset: map[string]string{"a": "b"},
					},
				},
			},
		},
		{
			title: "Populate from single block. We expect the same samples at the output.",
			inputSeriesSamples: [][]seriesSamples{
				{
					{
						lset:   map[string]string{"a": "b"},
						chunks: [][]sample{{{t: 0}, {t: 10}}, {{t: 11}, {t: 20}}},
					},
				},
			},
			expSeriesSamples: []seriesSamples{
				{
					lset:   map[string]string{"a": "b"},
					chunks: [][]sample{{{t: 0}, {t: 10}}, {{t: 11}, {t: 20}}},
				},
			},
		},
		{
			title: "Populate from two blocks.",
			inputSeriesSamples: [][]seriesSamples{
				{
					{
						lset:   map[string]string{"a": "b"},
						chunks: [][]sample{{{t: 0}, {t: 10}}, {{t: 11}, {t: 20}}},
					},
					{
						lset:   map[string]string{"a": "c"},
						chunks: [][]sample{{{t: 1}, {t: 9}}, {{t: 10}, {t: 19}}},
					},
					{
						// no-chunk series should be dropped.
						lset: map[string]string{"a": "empty"},
					},
				},
				{
					{
						lset:   map[string]string{"a": "b"},
						chunks: [][]sample{{{t: 21}, {t: 30}}},
					},
					{
						lset:   map[string]string{"a": "c"},
						chunks: [][]sample{{{t: 40}, {t: 45}}},
					},
				},
			},
			expSeriesSamples: []seriesSamples{
				{
					lset:   map[string]string{"a": "b"},
					chunks: [][]sample{{{t: 0}, {t: 10}}, {{t: 11}, {t: 20}}, {{t: 21}, {t: 30}}},
				},
				{
					lset:   map[string]string{"a": "c"},
					chunks: [][]sample{{{t: 1}, {t: 9}}, {{t: 10}, {t: 19}}, {{t: 40}, {t: 45}}},
				},
			},
		},
		{
			title: "Populate from two blocks showing that order is maintained.",
			inputSeriesSamples: [][]seriesSamples{
				{
					{
						lset:   map[string]string{"a": "b"},
						chunks: [][]sample{{{t: 0}, {t: 10}}, {{t: 11}, {t: 20}}},
					},
					{
						lset:   map[string]string{"a": "c"},
						chunks: [][]sample{{{t: 1}, {t: 9}}, {{t: 10}, {t: 19}}},
					},
				},
				{
					{
						lset:   map[string]string{"a": "b"},
						chunks: [][]sample{{{t: 21}, {t: 30}}},
					},
					{
						lset:   map[string]string{"a": "c"},
						chunks: [][]sample{{{t: 40}, {t: 45}}},
					},
				},
			},
			expSeriesSamples: []seriesSamples{
				{
					lset:   map[string]string{"a": "b"},
					chunks: [][]sample{{{t: 0}, {t: 10}}, {{t: 11}, {t: 20}}, {{t: 21}, {t: 30}}},
				},
				{
					lset:   map[string]string{"a": "c"},
					chunks: [][]sample{{{t: 1}, {t: 9}}, {{t: 10}, {t: 19}}, {{t: 40}, {t: 45}}},
				},
			},
		},
		{
			title: "Populate from two blocks showing that order of series is sorted.",
			inputSeriesSamples: [][]seriesSamples{
				{
					{
						lset:   map[string]string{"a": "4"},
						chunks: [][]sample{{{t: 5}, {t: 7}}},
					},
					{
						lset:   map[string]string{"a": "3"},
						chunks: [][]sample{{{t: 5}, {t: 6}}},
					},
					{
						lset:   map[string]string{"a": "same"},
						chunks: [][]sample{{{t: 1}, {t: 4}}},
					},
				},
				{
					{
						lset:   map[string]string{"a": "2"},
						chunks: [][]sample{{{t: 1}, {t: 3}}},
					},
					{
						lset:   map[string]string{"a": "1"},
						chunks: [][]sample{{{t: 1}, {t: 2}}},
					},
					{
						lset:   map[string]string{"a": "same"},
						chunks: [][]sample{{{t: 5}, {t: 8}}},
					},
				},
			},
			expSeriesSamples: []seriesSamples{
				{
					lset:   map[string]string{"a": "1"},
					chunks: [][]sample{{{t: 1}, {t: 2}}},
				},
				{
					lset:   map[string]string{"a": "2"},
					chunks: [][]sample{{{t: 1}, {t: 3}}},
				},
				{
					lset:   map[string]string{"a": "3"},
					chunks: [][]sample{{{t: 5}, {t: 6}}},
				},
				{
					lset:   map[string]string{"a": "4"},
					chunks: [][]sample{{{t: 5}, {t: 7}}},
				},
				{
					lset:   map[string]string{"a": "same"},
					chunks: [][]sample{{{t: 1}, {t: 4}}, {{t: 5}, {t: 8}}},
				},
			},
		},
		{
			// This should not happened because head block is making sure the chunks are not crossing block boundaries.
			title: "Populate from single block containing chunk outside of compact meta time range.",
			inputSeriesSamples: [][]seriesSamples{
				{
					{
						lset:   map[string]string{"a": "b"},
						chunks: [][]sample{{{t: 1}, {t: 2}}, {{t: 10}, {t: 30}}},
					},
				},
			},
			compactMinTime: 0,
			compactMaxTime: 20,
			expErr:         errors.New("found chunk with minTime: 10 maxTime: 30 outside of compacted minTime: 0 maxTime: 20"),
		},
		{
			// Introduced by https://github.com/prometheus/tsdb/issues/347.
			title: "Populate from single block containing extra chunk",
			inputSeriesSamples: [][]seriesSamples{
				{
					{
						lset:   map[string]string{"a": "issue347"},
						chunks: [][]sample{{{t: 1}, {t: 2}}, {{t: 10}, {t: 20}}},
					},
				},
			},
			compactMinTime: 0,
			compactMaxTime: 10,
			expErr:         errors.New("found chunk with minTime: 10 maxTime: 20 outside of compacted minTime: 0 maxTime: 10"),
		},
		{
			// No special deduplication expected.
			title: "Populate from two blocks containing duplicated chunk.",
			inputSeriesSamples: [][]seriesSamples{
				{
					{
						lset:   map[string]string{"a": "b"},
						chunks: [][]sample{{{t: 1}, {t: 2}}, {{t: 10}, {t: 20}}},
					},
				},
				{
					{
						lset:   map[string]string{"a": "b"},
						chunks: [][]sample{{{t: 10}, {t: 20}}},
					},
				},
			},
			expSeriesSamples: []seriesSamples{
				{
					lset:   map[string]string{"a": "b"},
					chunks: [][]sample{{{t: 1}, {t: 2}}, {{t: 10}, {t: 20}}, {{t: 10}, {t: 20}}},
				},
			},
		},
	}

	for _, tc := range populateBlocksCases {
		if ok := t.Run(tc.title, func(t *testing.T) {
			blocks := make([]BlockReader, 0, len(tc.inputSeriesSamples))
			for _, b := range tc.inputSeriesSamples {
				ir, cr, mint, maxt := createIdxChkReaders(b)
				blocks = append(blocks, &mockBReader{ir: ir, cr: cr, mint: mint, maxt: maxt})
			}

<<<<<<< HEAD
			c, err := NewLeveledCompactor(nil, log.NewLogfmtLogger(log.NewSyncWriter(os.Stderr)), []int64{0}, nil)
=======
			c, err := NewLeveledCompactor(context.Background(), nil, nil, []int64{0}, nil)
>>>>>>> 9f28ffa6
			testutil.Ok(t, err)

			meta := &BlockMeta{
				MinTime: tc.compactMinTime,
				MaxTime: tc.compactMaxTime,
			}
			if meta.MaxTime == 0 {
				meta.MaxTime = math.MaxInt64
			}

			iw := &mockIndexWriter{}
			err = c.populateBlock(blocks, meta, iw, nopChunkWriter{})
			if tc.expErr != nil {
				testutil.NotOk(t, err)
				testutil.Equals(t, tc.expErr.Error(), err.Error())
				return
			}
			testutil.Ok(t, err)

			testutil.Equals(t, tc.expSeriesSamples, iw.series)

			// Check if stats are calculated properly.
			s := BlockStats{
				NumSeries: uint64(len(tc.expSeriesSamples)),
			}
			for _, series := range tc.expSeriesSamples {
				s.NumChunks += uint64(len(series.chunks))
				for _, chk := range series.chunks {
					s.NumSamples += uint64(len(chk))
				}
			}
			testutil.Equals(t, s, meta.Stats)
		}); !ok {
			return
		}
	}
}

func BenchmarkCompaction(b *testing.B) {
	cases := []struct {
		ranges         [][2]int64
		compactionType string
	}{
		{
			ranges:         [][2]int64{{0, 100}, {200, 300}, {400, 500}, {600, 700}},
			compactionType: "normal",
		},
		{
			ranges:         [][2]int64{{0, 1000}, {2000, 3000}, {4000, 5000}, {6000, 7000}},
			compactionType: "normal",
		},
		{
			ranges:         [][2]int64{{0, 10000}, {20000, 30000}, {40000, 50000}, {60000, 70000}},
			compactionType: "normal",
		},
		{
			ranges:         [][2]int64{{0, 100000}, {200000, 300000}, {400000, 500000}, {600000, 700000}},
			compactionType: "normal",
		},
		// 40% overlaps.
		{
			ranges:         [][2]int64{{0, 100}, {60, 160}, {120, 220}, {180, 280}},
			compactionType: "vertical",
		},
		{
			ranges:         [][2]int64{{0, 1000}, {600, 1600}, {1200, 2200}, {1800, 2800}},
			compactionType: "vertical",
		},
		{
			ranges:         [][2]int64{{0, 10000}, {6000, 16000}, {12000, 22000}, {18000, 28000}},
			compactionType: "vertical",
		},
		{
			ranges:         [][2]int64{{0, 100000}, {60000, 160000}, {120000, 220000}, {180000, 280000}},
			compactionType: "vertical",
		},
	}

	nSeries := 10000
	for _, c := range cases {
		nBlocks := len(c.ranges)
		b.Run(fmt.Sprintf("type=%s,blocks=%d,series=%d,samplesPerSeriesPerBlock=%d", c.compactionType, nBlocks, nSeries, c.ranges[0][1]-c.ranges[0][0]+1), func(b *testing.B) {
			dir, err := ioutil.TempDir("", "bench_compaction")
			testutil.Ok(b, err)
			defer func() {
				testutil.Ok(b, os.RemoveAll(dir))
			}()
			blockDirs := make([]string, 0, len(c.ranges))
			var blocks []*Block
			for _, r := range c.ranges {
				block, err := OpenBlock(nil, createBlock(b, dir, genSeries(nSeries, 10, r[0], r[1])), nil)
				testutil.Ok(b, err)
				blocks = append(blocks, block)
				defer func() {
					testutil.Ok(b, block.Close())
				}()
				blockDirs = append(blockDirs, block.Dir())
			}

			c, err := NewLeveledCompactor(nil, log.NewNopLogger(), []int64{0}, nil)
			testutil.Ok(b, err)

			b.ResetTimer()
			b.ReportAllocs()
			_, err = c.Compact(dir, blockDirs, blocks)
			testutil.Ok(b, err)
		})
	}
}

// TestDisableAutoCompactions checks that we can
// disable and enable the auto compaction.
// This is needed for unit tests that rely on
// checking state before and after a compaction.
func TestDisableAutoCompactions(t *testing.T) {
	db, delete := openTestDB(t, nil)
	defer func() {
		testutil.Ok(t, db.Close())
		delete()
	}()

	blockRange := DefaultOptions.BlockRanges[0]
	label := labels.FromStrings("foo", "bar")

	// Trigger a compaction to check that it was skipped and
	// no new blocks were created when compaction is disabled.
	db.DisableCompactions()
	app := db.Appender()
	for i := int64(0); i < 3; i++ {
		_, err := app.Add(label, i*blockRange, 0)
		testutil.Ok(t, err)
		_, err = app.Add(label, i*blockRange+1000, 0)
		testutil.Ok(t, err)
	}
	testutil.Ok(t, app.Commit())

	select {
	case db.compactc <- struct{}{}:
	default:
	}

	m := &dto.Metric{}
	for x := 0; x < 10; x++ {
		db.metrics.compactionsSkipped.Write(m)
		if *m.Counter.Value > float64(0) {
			break
		}
		time.Sleep(10 * time.Millisecond)
	}

	testutil.Assert(t, *m.Counter.Value > float64(0), "No compaction was skipped after the set timeout.")
	testutil.Equals(t, 0, len(db.blocks))

	// Enable the compaction, trigger it and check that the block is persisted.
	db.EnableCompactions()
	select {
	case db.compactc <- struct{}{}:
	default:
	}
	for x := 0; x < 100; x++ {
		if len(db.Blocks()) > 0 {
			break
		}
		time.Sleep(100 * time.Millisecond)
	}
	testutil.Assert(t, len(db.Blocks()) > 0, "No block was persisted after the set timeout.")
}

// TestCancelCompactions ensures that when the db is closed
// any running compaction is cancelled to unblock closing the db.
func TestCancelCompactions(t *testing.T) {
	tmpdir, err := ioutil.TempDir("", "testCancelCompaction")
	testutil.Ok(t, err)
	defer os.RemoveAll(tmpdir)

	// Create some blocks to fall within the compaction range.
	createBlock(t, tmpdir, genSeries(10, 10000, 0, 1000))
	createBlock(t, tmpdir, genSeries(10, 10000, 1000, 2000))
	createBlock(t, tmpdir, genSeries(1, 1, 2000, 2001)) // The most recent block is ignored so can be e small one.

	// Copy the db so we have an exact copy to compare compaction times.
	tmpdirCopy := tmpdir + "Copy"
	err = fileutil.CopyDirs(tmpdir, tmpdirCopy)
	testutil.Ok(t, err)
	defer os.RemoveAll(tmpdirCopy)

	// Measure the compaction time without interupting it.
	var timeCompactionUninterrupted time.Duration
	{
		db, err := Open(tmpdir, log.NewNopLogger(), nil, &Options{BlockRanges: []int64{1, 2000}})
		testutil.Ok(t, err)
		testutil.Equals(t, 3, len(db.Blocks()), "initial block count mismatch")
		testutil.Equals(t, 0.0, prom_testutil.ToFloat64(db.compactor.(*LeveledCompactor).metrics.ran), "initial compaction counter mismatch")
		db.compactc <- struct{}{} // Trigger a compaction.
		var start time.Time
		for prom_testutil.ToFloat64(db.compactor.(*LeveledCompactor).metrics.populatingBlocks) <= 0 {
			time.Sleep(3 * time.Millisecond)
		}
		start = time.Now()

		for prom_testutil.ToFloat64(db.compactor.(*LeveledCompactor).metrics.ran) != 1 {
			time.Sleep(3 * time.Millisecond)
		}
		timeCompactionUninterrupted = time.Since(start)

		testutil.Ok(t, db.Close())
	}
	// Measure the compaction time when closing the db in the middle of compaction.
	{
		db, err := Open(tmpdirCopy, log.NewNopLogger(), nil, &Options{BlockRanges: []int64{1, 2000}})
		testutil.Ok(t, err)
		testutil.Equals(t, 3, len(db.Blocks()), "initial block count mismatch")
		testutil.Equals(t, 0.0, prom_testutil.ToFloat64(db.compactor.(*LeveledCompactor).metrics.ran), "initial compaction counter mismatch")
		db.compactc <- struct{}{} // Trigger a compaction.
		dbClosed := make(chan struct{})

		for prom_testutil.ToFloat64(db.compactor.(*LeveledCompactor).metrics.populatingBlocks) <= 0 {
			time.Sleep(3 * time.Millisecond)
		}
		go func() {
			testutil.Ok(t, db.Close())
			close(dbClosed)
		}()

		start := time.Now()
		<-dbClosed
		actT := time.Since(start)
		expT := time.Duration(timeCompactionUninterrupted / 2) // Closing the db in the middle of compaction should less than half the time.
		testutil.Assert(t, actT < expT, "closing the db took more than expected. exp: <%v, act: %v", expT, actT)
	}
}

// TestDeleteCompactionBlockAfterFailedReload ensures that a failed reload immediately after a compaction
// deletes the resulting block to avoid creatings blocks with the same time range.
func TestDeleteCompactionBlockAfterFailedReload(t *testing.T) {

	tests := map[string]func(*DB) int{
		"Test Head Compaction": func(db *DB) int {
			rangeToTriggerCompaction := db.opts.BlockRanges[0]/2*3 - 1
			defaultLabel := labels.FromStrings("foo", "bar")

			// Add some data to the head that is enough to trigger a compaction.
			app := db.Appender()
			_, err := app.Add(defaultLabel, 1, 0)
			testutil.Ok(t, err)
			_, err = app.Add(defaultLabel, 2, 0)
			testutil.Ok(t, err)
			_, err = app.Add(defaultLabel, 3+rangeToTriggerCompaction, 0)
			testutil.Ok(t, err)
			testutil.Ok(t, app.Commit())

			return 0
		},
		"Test Block Compaction": func(db *DB) int {
			blocks := []*BlockMeta{
				{MinTime: 0, MaxTime: 100},
				{MinTime: 100, MaxTime: 150},
				{MinTime: 150, MaxTime: 200},
			}
			for _, m := range blocks {
				createBlock(t, db.Dir(), genSeries(1, 1, m.MinTime, m.MaxTime))
			}
			testutil.Ok(t, db.reload())
			testutil.Equals(t, len(blocks), len(db.Blocks()), "unexpected block count after a reload")

			return len(blocks)
		},
	}

	for title, bootStrap := range tests {
		t.Run(title, func(t *testing.T) {
			db, delete := openTestDB(t, &Options{
				BlockRanges: []int64{1, 100},
			})
			defer func() {
				testutil.Ok(t, db.Close())
				delete()
			}()
			db.DisableCompactions()

			expBlocks := bootStrap(db)

			// Create a block that will trigger the reload to fail.
			blockPath := createBlock(t, db.Dir(), genSeries(1, 1, 200, 300))
			lastBlockIndex := path.Join(blockPath, indexFilename)
			actBlocks, err := blockDirs(db.Dir())
			testutil.Ok(t, err)
			testutil.Equals(t, expBlocks, len(actBlocks)-1) // -1 to exclude the corrupted block.
			testutil.Ok(t, os.RemoveAll(lastBlockIndex))    // Corrupt the block by removing the index file.

			testutil.Equals(t, 0.0, prom_testutil.ToFloat64(db.metrics.reloadsFailed), "initial 'failed db reload' count metrics mismatch")
			testutil.Equals(t, 0.0, prom_testutil.ToFloat64(db.compactor.(*LeveledCompactor).metrics.ran), "initial `compactions` count metric mismatch")

			// Do the compaction and check the metrics.
			// Compaction should succeed, but the reload should fail and
			// the new block created from the compaction should be deleted.
			testutil.NotOk(t, db.compact())
			testutil.Equals(t, 1.0, prom_testutil.ToFloat64(db.metrics.reloadsFailed), "'failed db reload' count metrics mismatch")
			testutil.Equals(t, 1.0, prom_testutil.ToFloat64(db.compactor.(*LeveledCompactor).metrics.ran), "`compaction` count metric mismatch")
			actBlocks, err = blockDirs(db.Dir())
			testutil.Ok(t, err)
			testutil.Equals(t, expBlocks, len(actBlocks)-1, "block count should be the same as before the compaction") // -1 to exclude the corrupted block.
		})
	}
}<|MERGE_RESOLUTION|>--- conflicted
+++ resolved
@@ -14,11 +14,8 @@
 package tsdb
 
 import (
-<<<<<<< HEAD
+	"context"
 	"fmt"
-=======
-	"context"
->>>>>>> 9f28ffa6
 	"io/ioutil"
 	"math"
 	"os"
@@ -689,11 +686,7 @@
 				blocks = append(blocks, &mockBReader{ir: ir, cr: cr, mint: mint, maxt: maxt})
 			}
 
-<<<<<<< HEAD
-			c, err := NewLeveledCompactor(nil, log.NewLogfmtLogger(log.NewSyncWriter(os.Stderr)), []int64{0}, nil)
-=======
 			c, err := NewLeveledCompactor(context.Background(), nil, nil, []int64{0}, nil)
->>>>>>> 9f28ffa6
 			testutil.Ok(t, err)
 
 			meta := &BlockMeta{
@@ -793,7 +786,7 @@
 				blockDirs = append(blockDirs, block.Dir())
 			}
 
-			c, err := NewLeveledCompactor(nil, log.NewNopLogger(), []int64{0}, nil)
+			c, err := NewLeveledCompactor(context.Background(), nil, log.NewNopLogger(), []int64{0}, nil)
 			testutil.Ok(b, err)
 
 			b.ResetTimer()
