--- conflicted
+++ resolved
@@ -722,7 +722,6 @@
 	}
 }
 
-<<<<<<< HEAD
 func BenchmarkCompaction(b *testing.B) {
 
 	cases := []struct {
@@ -797,8 +796,8 @@
 			testutil.Ok(b, err)
 		})
 	}
-
-=======
+}
+
 // TestDisableAutoCompactions checks that we can
 // disable and enable the auto compaction.
 // This is needed for unit tests that rely on
@@ -853,5 +852,4 @@
 		time.Sleep(100 * time.Millisecond)
 	}
 	testutil.Assert(t, len(db.Blocks()) > 0, "No block was persisted after the set timeout.")
->>>>>>> 0493efb7
 }