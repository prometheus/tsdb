--- conflicted
+++ resolved
@@ -458,13 +458,7 @@
 func (erringBReader) Index() (IndexReader, error)          { return nil, errors.New("index") }
 func (erringBReader) Chunks() (ChunkReader, error)         { return nil, errors.New("chunks") }
 func (erringBReader) Tombstones() (TombstoneReader, error) { return nil, errors.New("tombstones") }
-<<<<<<< HEAD
-func (erringBReader) MinTime() int64                       { return 0 }
-func (erringBReader) MaxTime() int64                       { return 0 }
-func (erringBReader) NumSeries() uint64                    { return 0 }
-=======
 func (erringBReader) Meta() BlockMeta                      { return BlockMeta{} }
->>>>>>> 6f9bbc72
 
 type nopChunkWriter struct{}
 
