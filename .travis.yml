--- conflicted
+++ resolved
@@ -22,8 +22,4 @@
 
 script:
   # `staticcheck` target is omitted due to linting errors
-<<<<<<< HEAD
-  - make test
-=======
-  - make check_license style unused test
->>>>>>> c8c03ff8
+  - make check_license style unused test