--- conflicted
+++ resolved
@@ -45,11 +45,7 @@
 	testutil.Ok(t, err)
 	defer os.RemoveAll(tmpdir)
 
-<<<<<<< HEAD
-	blockDir := createBlock(t, tmpdir, 1, 0, 0, nil)
-=======
 	blockDir := createBlock(t, tmpdir, genSeries(1, 1, 0, 0))
->>>>>>> dac2b97d
 	b, err := OpenBlock(nil, blockDir, nil)
 	testutil.Ok(t, err)
 	testutil.Equals(t, false, b.meta.Compaction.Failed)
@@ -63,37 +59,12 @@
 	testutil.Ok(t, b.Close())
 }
 
-<<<<<<< HEAD
-// createBlock creates a block with nSeries series, filled with
-// samples of the given mint,maxt time range and returns its dir.
-// series is the fixed set of series to add in blocks and takes
-// precedence over rest of the parameters.
-func createBlock(tb testing.TB, dir string, nSeries int, mint, maxt int64, series []Series) string {
-=======
 // createBlock creates a block with given set of series and returns its dir.
 func createBlock(tb testing.TB, dir string, series []Series) string {
->>>>>>> dac2b97d
 	head, err := NewHead(nil, nil, nil, 2*60*60*1000)
 	testutil.Ok(tb, err)
 	defer head.Close()
 
-<<<<<<< HEAD
-	lbls, err := labels.ReadLabels(filepath.Join("testdata", "20kseries.json"), nSeries)
-	testutil.Ok(tb, err)
-
-	app := head.Appender()
-	if len(series) > 0 {
-		for _, s := range series {
-			ref := uint64(0)
-			it := s.Iterator()
-			for it.Next() {
-				t, v := it.At()
-				if ref != 0 {
-					err := app.AddFast(ref, t, v)
-					if err == nil {
-						continue
-					}
-=======
 	app := head.Appender()
 	for _, s := range series {
 		ref := uint64(0)
@@ -104,34 +75,12 @@
 				err := app.AddFast(ref, t, v)
 				if err == nil {
 					continue
->>>>>>> dac2b97d
 				}
-				ref, err = app.Add(s.Labels(), t, v)
-				testutil.Ok(tb, err)
 			}
-			testutil.Ok(tb, it.Err())
-		}
-	} else {
-		for _, lbl := range lbls {
-			ref := uint64(0)
-			for ts := mint; ts <= maxt; ts++ {
-				if ref != 0 {
-					err := app.AddFast(ref, ts, rand.Float64())
-					if err == nil {
-						continue
-					}
-				}
-				ref, err = app.Add(lbl, int64(ts), rand.Float64())
-				testutil.Ok(tb, err)
-			}
-<<<<<<< HEAD
-		}
-=======
 			ref, err = app.Add(s.Labels(), t, v)
 			testutil.Ok(tb, err)
 		}
 		testutil.Ok(tb, it.Err())
->>>>>>> dac2b97d
 	}
 	err = app.Commit()
 	testutil.Ok(tb, err)
