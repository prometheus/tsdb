--- conflicted
+++ resolved
@@ -77,13 +77,8 @@
 	return b
 }
 
-<<<<<<< HEAD
-// createPopulatedBlock creates a block with nSeries series,
-// filled with samples of the given mint,maxt time range.
-=======
 // createPopulatedBlock creates a block with nSeries series, filled with
 // samples of the given mint,maxt time range.
->>>>>>> c8c03ff8
 func createPopulatedBlock(tb testing.TB, dir string, nSeries int, mint, maxt int64) *Block {
 	head, err := NewHead(nil, nil, nil, 2*60*60*1000)
 	testutil.Ok(tb, err)
