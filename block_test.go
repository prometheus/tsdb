--- conflicted
+++ resolved
@@ -77,14 +77,9 @@
 	return b
 }
 
-<<<<<<< HEAD
-// createPopulatedBlock creates a block with nSeries series, and nSamples samples.
-func createPopulatedBlock(tb testing.TB, dir string, nSeries, nSamples int, startTime int64) *Block {
-=======
 // createPopulatedBlock creates a block with nSeries series, filled with
 // samples of the given mint,maxt time range.
 func createPopulatedBlock(tb testing.TB, dir string, nSeries int, mint, maxt int64) *Block {
->>>>>>> b4a2103a
 	head, err := NewHead(nil, nil, nil, 2*60*60*1000)
 	testutil.Ok(tb, err)
 	defer head.Close()
@@ -95,10 +90,6 @@
 
 	for ts := mint; ts <= maxt; ts++ {
 		app := head.Appender()
-<<<<<<< HEAD
-		ts := startTime + int64(n*1000)
-=======
->>>>>>> b4a2103a
 		for i, lbl := range lbls {
 			if refs[i] != 0 {
 				err := app.AddFast(refs[i], ts, rand.Float64())
